/*
 * Copyright (c) 2020-2022, NVIDIA CORPORATION.  All rights reserved.
 *
 * NVIDIA CORPORATION and its licensors retain all intellectual property
 * and proprietary rights in and to this software, related documentation
 * and any modifications thereto.  Any use, reproduction, disclosure or
 * distribution of this software and related documentation without an express
 * license agreement from NVIDIA CORPORATION is strictly prohibited.
 */

/** @file   testbed.cu
 *  @author Thomas Müller & Alex Evans, NVIDIA
 */

#include <neural-graphics-primitives/common_device.cuh>
#include <neural-graphics-primitives/common.h>
#include <neural-graphics-primitives/json_binding.h>
#include <neural-graphics-primitives/marching_cubes.h>
#include <neural-graphics-primitives/nerf_loader.h>
#include <neural-graphics-primitives/nerf_network.h>
#include <neural-graphics-primitives/render_buffer.h>
#include <neural-graphics-primitives/takikawa_encoding.cuh>
#include <neural-graphics-primitives/testbed.h>
#include <neural-graphics-primitives/tinyexr_wrapper.h>
#include <neural-graphics-primitives/trainable_buffer.cuh>
#include <neural-graphics-primitives/triangle_bvh.cuh>
#include <neural-graphics-primitives/triangle_octree.cuh>

#include <tiny-cuda-nn/encodings/grid.h>
#include <tiny-cuda-nn/loss.h>
#include <tiny-cuda-nn/network_with_input_encoding.h>
#include <tiny-cuda-nn/network.h>
#include <tiny-cuda-nn/optimizer.h>
#include <tiny-cuda-nn/trainer.h>

#include <json/json.hpp>

#include <filesystem/directory.h>
#include <filesystem/path.h>

#include <fstream>
#include <set>

#ifdef NGP_GUI
#  include <imgui/imgui.h>
#  include <imgui/backends/imgui_impl_glfw.h>
#  include <imgui/backends/imgui_impl_opengl3.h>
#  include <imguizmo/ImGuizmo.h>
#  include <stb_image/stb_image.h>
#  ifdef _WIN32
#    include <GL/gl3w.h>
#  else
#    include <GL/glew.h>
#  endif
#  include <GLFW/glfw3.h>


#endif

// Windows.h is evil
#undef min
#undef max
#undef near
#undef far


using namespace Eigen;
using namespace std::literals::chrono_literals;
using namespace tcnn;
namespace fs = filesystem;

NGP_NAMESPACE_BEGIN

std::atomic<size_t> g_total_n_bytes_allocated{0};

json merge_parent_network_config(const json &child, const fs::path &child_filename) {
	if (!child.contains("parent")) {
		return child;
	}
	fs::path parent_filename = child_filename.parent_path() / std::string(child["parent"]);
	tlog::info() << "Loading parent network config from: " << parent_filename.str();
	std::ifstream f{parent_filename.str()};
	json parent = json::parse(f, nullptr, true, true);
	parent = merge_parent_network_config(parent, parent_filename);
	parent.merge_patch(child);
	return parent;
}

static bool ends_with(const std::string& str, const std::string& ending) {
	if (ending.length() > str.length()) {
		return false;
	}
	return std::equal(std::rbegin(ending), std::rend(ending), std::rbegin(str));
}

void Testbed::load_training_data(const std::string& data_path) {
	m_data_path = data_path;

	if (!m_data_path.exists()) {
		throw std::runtime_error{fmt::format("Data path {} does not exist.", m_data_path.str())};
	}

	switch (m_testbed_mode) {
		case ETestbedMode::Nerf:  load_nerf(); break;
		case ETestbedMode::Sdf:   load_mesh(); break;
		case ETestbedMode::Image: load_image(); break;
		case ETestbedMode::Volume:load_volume(); break;
		default: throw std::runtime_error{"Invalid testbed mode."};
	}

	m_training_data_available = true;
}

void Testbed::clear_training_data() {
	m_training_data_available = false;
	m_nerf.training.dataset.metadata.clear();
}

json Testbed::load_network_config(const fs::path& network_config_path) {
	if (!network_config_path.empty()) {
		m_network_config_path = network_config_path;
	}

	tlog::info() << "Loading network config from: " << network_config_path;

	if (network_config_path.empty() || !network_config_path.exists()) {
		throw std::runtime_error{fmt::format("Network config {} does not exist.", network_config_path.str())};
	}

	json result;
	if (equals_case_insensitive(network_config_path.extension(), "json")) {
		std::ifstream f{network_config_path.str()};
		result = json::parse(f, nullptr, true, true);
		result = merge_parent_network_config(result, network_config_path);
	} else if (equals_case_insensitive(network_config_path.extension(), "msgpack")) {
		std::ifstream f{network_config_path.str(), std::ios::in | std::ios::binary};
		result = json::from_msgpack(f);
		// we assume parent pointers are already resolved in snapshots.
	}

	return result;
}

void Testbed::reload_network_from_file(const std::string& network_config_path) {
	if (!network_config_path.empty()) {
		m_network_config_path = network_config_path;
	}

	m_network_config = load_network_config(m_network_config_path);
	reset_network();
}

void Testbed::reload_network_from_json(const json& json, const std::string& config_base_path) {
	// config_base_path is needed so that if the passed in json uses the 'parent' feature, we know where to look...
	// be sure to use a filename, or if a directory, end with a trailing slash
	m_network_config = merge_parent_network_config(json, config_base_path);
	reset_network();
}

void Testbed::handle_file(const std::string& file) {
	if (ends_with(file, ".msgpack")) {
		load_snapshot(file);
	}
	else if (ends_with(file, ".json")) {
		reload_network_from_file(file);
	} else if (ends_with(file, ".obj") || ends_with(file, ".stl")) {
		m_data_path = file;
		m_testbed_mode = ETestbedMode::Sdf;
		load_mesh();
	} else if (ends_with(file, ".exr") || ends_with(file, ".bin")) {
		m_data_path = file;
		m_testbed_mode = ETestbedMode::Image;
		try {
			load_image();
		} catch (std::runtime_error& e) {
			tlog::error() << "Failed to open image: " << e.what();
			return;
		}
	} else if (ends_with(file, ".nvdb")) {
		m_data_path = file;
		m_testbed_mode = ETestbedMode::Volume;
		try {
			load_volume();
		} catch (std::runtime_error& e) {
			tlog::error() << "Failed to open volume: " << e.what();
			return;
		}
	} else {
		tlog::error() << "Tried to open unknown file type: " << file;
	}
}

void Testbed::reset_accumulation(bool due_to_camera_movement, bool immediate_redraw) {
	if (immediate_redraw) {
		redraw_next_frame();
	}

	if (!due_to_camera_movement || !reprojection_available()) {
		m_windowless_render_surface.reset_accumulation();
		for (auto& tex : m_render_surfaces) {
			tex.reset_accumulation();
		}
	}
}

void Testbed::set_visualized_dim(int dim) {
	m_visualized_dimension = dim;
	reset_accumulation();
}

void Testbed::translate_camera(const Vector3f& rel) {
	m_camera.col(3) += m_camera.block<3,3>(0,0) * rel * m_bounding_radius;
	reset_accumulation(true);
}

void Testbed::set_nerf_camera_matrix(const Matrix<float, 3, 4>& cam) {
	m_camera = m_nerf.training.dataset.nerf_matrix_to_ngp(cam);
}

Vector3f Testbed::look_at() const {
	return view_pos() + view_dir() * m_scale;
}

void Testbed::set_look_at(const Vector3f& pos) {
	m_camera.col(3) += pos - look_at();
}

void Testbed::set_scale(float scale) {
	auto prev_look_at = look_at();
	m_camera.col(3) = (view_pos() - prev_look_at) * (scale / m_scale) + prev_look_at;
	m_scale = scale;
}

void Testbed::set_view_dir(const Vector3f& dir) {
	auto old_look_at = look_at();
	m_camera.col(0) = dir.cross(m_up_dir).normalized();
	m_camera.col(1) = dir.cross(m_camera.col(0)).normalized();
	m_camera.col(2) = dir.normalized();
	set_look_at(old_look_at);
}

void Testbed::first_training_view() {
	m_nerf.training.view = 0;
	set_camera_to_training_view(m_nerf.training.view);
	reset_accumulation();
}

void Testbed::last_training_view() {
	m_nerf.training.view = m_nerf.training.dataset.n_images-1;
	set_camera_to_training_view(m_nerf.training.view);
	reset_accumulation();
}

void Testbed::previous_training_view() {
	if (m_nerf.training.view != 0) {
		m_nerf.training.view -= 1;
	}
	set_camera_to_training_view(m_nerf.training.view);
	reset_accumulation();
}

void Testbed::next_training_view() {
	if (m_nerf.training.view != m_nerf.training.dataset.n_images-1) {
		m_nerf.training.view += 1;
	}
	set_camera_to_training_view(m_nerf.training.view);
	reset_accumulation();
}

void Testbed::set_camera_to_training_view(int trainview) {
	auto old_look_at = look_at();
	m_camera = m_smoothed_camera = get_xform_given_rolling_shutter(m_nerf.training.transforms[trainview], m_nerf.training.dataset.metadata[trainview].rolling_shutter, Vector2f{0.5f, 0.5f}, 0.0f);
	m_relative_focal_length = m_nerf.training.dataset.metadata[trainview].focal_length / (float)m_nerf.training.dataset.metadata[trainview].resolution[m_fov_axis];
	m_scale = std::max((old_look_at - view_pos()).dot(view_dir()), 0.1f);
	m_nerf.render_with_camera_distortion = true;
	m_nerf.render_distortion = m_nerf.training.dataset.metadata[trainview].camera_distortion;
	m_screen_center = Vector2f::Constant(1.0f) - m_nerf.training.dataset.metadata[0].principal_point;
}

void Testbed::reset_camera() {
	m_fov_axis = 1;
	set_fov(50.625f);
	m_zoom = 1.f;
	m_screen_center = Vector2f::Constant(0.5f);
	m_scale = m_testbed_mode == ETestbedMode::Image ? 1.0f : 1.5f;
	m_camera <<
		1.0f, 0.0f, 0.0f, 0.5f,
		0.0f, -1.0f, 0.0f, 0.5f,
		0.0f, 0.0f, -1.0f, 0.5f;
	m_camera.col(3) -= m_scale * view_dir();
	m_smoothed_camera = m_camera;
	m_up_dir = {0.0f, 1.0f, 0.0f};
	m_sun_dir = Vector3f::Ones().normalized();
	reset_accumulation();
}

void Testbed::set_train(bool mtrain) {
	if (m_train && !mtrain && m_max_level_rand_training) {
		set_max_level(1.f);
	}
	m_train = mtrain;
}

std::string get_filename_in_data_path_with_suffix(fs::path data_path, fs::path network_config_path, const char* suffix) {
	// use the network config name along with the data path to build a filename with the requested suffix & extension
	std::string default_name = network_config_path.basename();
	if (default_name == "") default_name = "base";
	if (data_path.empty())
		return default_name + std::string(suffix);
	if (data_path.is_directory())
		return (data_path / (default_name + std::string{suffix})).str();
	else
		return data_path.stem().str() + "_" + default_name + std::string(suffix);
}

void Testbed::compute_and_save_marching_cubes_mesh(const char* filename, Vector3i res3d , BoundingBox aabb, float thresh, bool unwrap_it) {
	Matrix3f render_aabb_to_local = Matrix3f::Identity();
	if (aabb.is_empty()) {
		aabb = m_testbed_mode == ETestbedMode::Nerf ? m_render_aabb : m_aabb;
		render_aabb_to_local = m_render_aabb_to_local;
	}
	marching_cubes(res3d, aabb, render_aabb_to_local, thresh);
	save_mesh(m_mesh.verts, m_mesh.vert_normals, m_mesh.vert_colors, m_mesh.indices, filename, unwrap_it, m_nerf.training.dataset.scale, m_nerf.training.dataset.offset);
}

Eigen::Vector3i Testbed::compute_and_save_png_slices(const char* filename, int res, BoundingBox aabb, float thresh, float density_range, bool flip_y_and_z_axes) {
	Matrix3f render_aabb_to_local = Matrix3f::Identity();
	if (aabb.is_empty()) {
		aabb = m_testbed_mode == ETestbedMode::Nerf ? m_render_aabb : m_aabb;
		render_aabb_to_local = m_render_aabb_to_local;
	}
	if (thresh == std::numeric_limits<float>::max()) {
		thresh = m_mesh.thresh;
	}
	float range = density_range;
	if (m_testbed_mode == ETestbedMode::Sdf) {
		auto res3d = get_marching_cubes_res(res, aabb);
		aabb.inflate(range * aabb.diag().x()/res3d.x());
	}
	auto res3d = get_marching_cubes_res(res, aabb);
	if (m_testbed_mode == ETestbedMode::Sdf)
		range *= -aabb.diag().x()/res3d.x(); // rescale the range to be in output voxels. ie this scale factor is mapped back to the original world space distances.
			// negated so that black = outside, white = inside
	char fname[128];
	snprintf(fname, sizeof(fname), ".density_slices_%dx%dx%d.png", res3d.x(), res3d.y(), res3d.z());
	GPUMemory<float> density = (m_render_ground_truth && m_testbed_mode == ETestbedMode::Sdf) ? get_sdf_gt_on_grid(res3d, aabb, render_aabb_to_local) : get_density_on_grid(res3d, aabb, render_aabb_to_local);
	save_density_grid_to_png(density, (std::string(filename) + fname).c_str(), res3d, thresh, flip_y_and_z_axes, range);
	return res3d;
}

inline float linear_to_db(float x) {
	return -10.f*logf(x)/logf(10.f);
}

void Testbed::dump_parameters_as_images() {
	size_t non_layer_params_width = 2048;

	size_t layer_params = 0;
	for (auto size : m_network->layer_sizes()) {
		layer_params += size.first * size.second;
	}

	size_t non_layer_params = m_network->n_params() - layer_params;

	float* params = m_trainer->params();
	std::vector<float> params_cpu(layer_params + next_multiple(non_layer_params, non_layer_params_width), 0.0f);
	CUDA_CHECK_THROW(cudaMemcpy(params_cpu.data(), params, m_network->n_params() * sizeof(float), cudaMemcpyDeviceToHost));

	size_t offset = 0;
	size_t layer_id = 0;
	for (auto size : m_network->layer_sizes()) {
		save_exr(params_cpu.data() + offset, size.second, size.first, 1, 1, fmt::format("layer-{}.exr", layer_id).c_str());
		offset += size.first * size.second;
		++layer_id;
	}

	std::string filename = "non-layer.exr";
	save_exr(params_cpu.data() + offset, non_layer_params_width, non_layer_params / non_layer_params_width, 1, 1, filename.c_str());
}

#ifdef NGP_GUI
bool imgui_colored_button(const char *name, float hue) {
	ImGui::PushStyleColor(ImGuiCol_Button, (ImVec4)ImColor::HSV(hue, 0.6f, 0.6f));
	ImGui::PushStyleColor(ImGuiCol_ButtonHovered, (ImVec4)ImColor::HSV(hue, 0.7f, 0.7f));
	ImGui::PushStyleColor(ImGuiCol_ButtonActive, (ImVec4)ImColor::HSV(hue, 0.8f, 0.8f));
	bool rv = ImGui::Button(name);
	ImGui::PopStyleColor(3);
	return rv;
}

void Testbed::imgui() {
	m_picture_in_picture_res = 0;
	if (int read = ImGui::Begin("Camera path", 0, ImGuiWindowFlags_NoScrollbar)) {
		static char path_filename_buf[128] = "";
		if (path_filename_buf[0] == '\0') {
			snprintf(path_filename_buf, sizeof(path_filename_buf), "%s", get_filename_in_data_path_with_suffix(m_data_path, m_network_config_path, "_cam.json").c_str());
		}

		if (m_camera_path.imgui(path_filename_buf, m_render_ms.val(), m_camera, m_slice_plane_z, m_scale, fov(), m_aperture_size, m_bounding_radius, !m_nerf.training.dataset.xforms.empty() ? m_nerf.training.dataset.xforms[0].start : Matrix<float, 3, 4>::Identity())) {
			if (m_camera_path.m_update_cam_from_path) {
				set_camera_from_time(m_camera_path.m_playtime);
				if (read > 1) {
					m_smoothed_camera = m_camera;
				}
			}

			m_pip_render_surface->reset_accumulation();
			reset_accumulation(true);
		}
		if (!m_camera_path.m_keyframes.empty()) {
			float w = ImGui::GetContentRegionAvail().x;
			m_picture_in_picture_res = (float)std::min((int(w)+31)&(~31),1920/4);
			if (m_camera_path.m_update_cam_from_path) {
				ImGui::Image((ImTextureID)(size_t)m_render_textures.front()->texture(), ImVec2(w,w*9.f/16.f));
			} else {
				ImGui::Image((ImTextureID)(size_t)m_pip_render_texture->texture(), ImVec2(w,w*9.f/16.f));
			}
		}
	}
	ImGui::End();


	ImGui::Begin("instant-ngp v" NGP_VERSION);

	size_t n_bytes = tcnn::total_n_bytes_allocated() + g_total_n_bytes_allocated + dlss_allocated_bytes();
	ImGui::Text("Frame: %.2f ms (%.1f FPS); Mem: %s", m_frame_ms.ema_val(), 1000.0f / m_frame_ms.ema_val(), bytes_to_string(n_bytes).c_str());
	bool accum_reset = false;

	if (!m_training_data_available) { ImGui::BeginDisabled(); }

	if (ImGui::CollapsingHeader("Training", m_training_data_available ? ImGuiTreeNodeFlags_DefaultOpen : 0)) {
		if (imgui_colored_button(m_train ? "Stop training" : "Start training", 0.4)) {
			set_train(!m_train);
		}
		ImGui::SameLine();
		ImGui::Checkbox("Train encoding", &m_train_encoding);
		ImGui::SameLine();
		ImGui::Checkbox("Train network", &m_train_network);
		ImGui::SameLine();
		ImGui::Checkbox("Random levels", &m_max_level_rand_training);
		if (m_testbed_mode == ETestbedMode::Nerf) {
			ImGui::Checkbox("Train envmap", &m_nerf.training.train_envmap);
			ImGui::SameLine();
			ImGui::Checkbox("Train extrinsics", &m_nerf.training.optimize_extrinsics);
			ImGui::SameLine();
			ImGui::Checkbox("Train exposure", &m_nerf.training.optimize_exposure);
			ImGui::SameLine();
			ImGui::Checkbox("Train distortion", &m_nerf.training.optimize_distortion);
			if (m_nerf.training.dataset.n_extra_learnable_dims) {
				ImGui::Checkbox("Train latent codes", &m_nerf.training.optimize_extra_dims);
			}
			static char opt_extr_filename_buf[1024] = "./trajectory.json";
			static bool export_extrinsics_in_quat_format = true;
			if (imgui_colored_button("Export extrinsics", 0.4f)) {
				m_nerf.training.export_camera_extrinsics(opt_extr_filename_buf, export_extrinsics_in_quat_format);
			}
			ImGui::SameLine();
			ImGui::PushItemWidth(400.f);
			ImGui::InputText("File", opt_extr_filename_buf, sizeof(opt_extr_filename_buf));
			ImGui::PopItemWidth();
			ImGui::SameLine();
			ImGui::Checkbox("Quaternion format", &export_extrinsics_in_quat_format);
		}
		if (imgui_colored_button("Reset training", 0.f)) {
			reload_network_from_file("");
		}
		ImGui::SameLine();
		ImGui::DragInt("Seed", (int*)&m_seed, 1.0f, 0, std::numeric_limits<int>::max());
		ImGui::SliderInt("Batch size", (int*)&m_training_batch_size, 1 << 12, 1 << 22, "%d", ImGuiSliderFlags_Logarithmic);
		m_training_batch_size = next_multiple(m_training_batch_size, batch_size_granularity);

		if (m_train) {
			std::vector<std::string> timings;
			if (m_testbed_mode == ETestbedMode::Nerf) {
				timings.emplace_back(fmt::format("Grid: {:.01f}ms", m_training_prep_ms.ema_val()));
			} else {
				timings.emplace_back(fmt::format("Datagen: {:.01f}ms", m_training_prep_ms.ema_val()));
			}

			timings.emplace_back(fmt::format("Training: {:.01f}ms", m_training_ms.ema_val()));
			ImGui::Text("%s", join(timings, ", ").c_str());
		} else {
			ImGui::Text("Training paused");
		}
		if (m_testbed_mode == ETestbedMode::Nerf) {
			ImGui::Text("Rays/batch: %d, Samples/ray: %.2f, Batch size: %d/%d", m_nerf.training.counters_rgb.rays_per_batch, (float)m_nerf.training.counters_rgb.measured_batch_size / (float)m_nerf.training.counters_rgb.rays_per_batch, m_nerf.training.counters_rgb.measured_batch_size, m_nerf.training.counters_rgb.measured_batch_size_before_compaction);
		}
		float elapsed_training = std::chrono::duration<float>(std::chrono::steady_clock::now() - m_training_start_time_point).count();
		ImGui::Text("Steps: %d, Loss: %0.6f (%0.2f dB), Elapsed: %.1fs", m_training_step, m_loss_scalar.ema_val(), linear_to_db(m_loss_scalar.ema_val()), elapsed_training);
		ImGui::PlotLines("loss graph", m_loss_graph.data(), std::min(m_loss_graph_samples, m_loss_graph.size()), (m_loss_graph_samples < m_loss_graph.size()) ? 0 : (m_loss_graph_samples % m_loss_graph.size()), 0, FLT_MAX, FLT_MAX, ImVec2(0, 50.f));

		if (m_testbed_mode == ETestbedMode::Nerf && ImGui::TreeNode("NeRF training options")) {
			ImGui::Checkbox("Random bg color", &m_nerf.training.random_bg_color);
			ImGui::SameLine();
			ImGui::Checkbox("Snap to pixel centers", &m_nerf.training.snap_to_pixel_centers);
			ImGui::SliderFloat("Near distance", &m_nerf.training.near_distance, 0.0f, 1.0f);
			accum_reset |= ImGui::Checkbox("Linear colors", &m_nerf.training.linear_colors);
			ImGui::Combo("Loss", (int*)&m_nerf.training.loss_type, LossTypeStr);
			ImGui::Combo("Depth Loss", (int*)&m_nerf.training.depth_loss_type, LossTypeStr);
			ImGui::Combo("RGB activation", (int*)&m_nerf.rgb_activation, NerfActivationStr);
			ImGui::Combo("Density activation", (int*)&m_nerf.density_activation, NerfActivationStr);
			ImGui::SliderFloat("Cone angle", &m_nerf.cone_angle_constant, 0.0f, 1.0f/128.0f);
			ImGui::SliderFloat("Depth supervision strength", &m_nerf.training.depth_supervision_lambda, 0.f, 1.f);

			// Importance sampling options, but still related to training
			ImGui::Checkbox("Sample focal plane ~error", &m_nerf.training.sample_focal_plane_proportional_to_error);
			ImGui::SameLine();
			ImGui::Checkbox("Sample focal plane ~sharpness", &m_nerf.training.include_sharpness_in_error);
			ImGui::Checkbox("Sample image ~error", &m_nerf.training.sample_image_proportional_to_error);
			ImGui::Text("%dx%d error res w/ %d steps between updates", m_nerf.training.error_map.resolution.x(), m_nerf.training.error_map.resolution.y(), m_nerf.training.n_steps_between_error_map_updates);
			ImGui::Checkbox("Display error overlay", &m_nerf.training.render_error_overlay);
			if (m_nerf.training.render_error_overlay) {
				ImGui::SliderFloat("Error overlay brightness", &m_nerf.training.error_overlay_brightness, 0.f, 1.f);
			}
			ImGui::SliderFloat("Density grid decay", &m_nerf.training.density_grid_decay, 0.f, 1.f,"%.4f");
			ImGui::SliderFloat("Extrinsic L2 reg.", &m_nerf.training.extrinsic_l2_reg, 1e-8f, 0.1f, "%.6f", ImGuiSliderFlags_Logarithmic | ImGuiSliderFlags_NoRoundToFormat);
			ImGui::SliderFloat("Intrinsic L2 reg.", &m_nerf.training.intrinsic_l2_reg, 1e-8f, 0.1f, "%.6f", ImGuiSliderFlags_Logarithmic | ImGuiSliderFlags_NoRoundToFormat);
			ImGui::SliderFloat("Exposure L2 reg.", &m_nerf.training.exposure_l2_reg, 1e-8f, 0.1f, "%.6f", ImGuiSliderFlags_Logarithmic | ImGuiSliderFlags_NoRoundToFormat);
			ImGui::TreePop();
		}

		if (m_testbed_mode == ETestbedMode::Sdf && ImGui::TreeNode("SDF training options")) {
			accum_reset |= ImGui::Checkbox("Use octree for acceleration", &m_sdf.use_triangle_octree);
			accum_reset |= ImGui::Combo("Mesh SDF mode", (int*)&m_sdf.mesh_sdf_mode, MeshSdfModeStr);

			accum_reset |= ImGui::SliderFloat("Surface offset scale", &m_sdf.training.surface_offset_scale, 0.125f, 1024.0f, "%.4f", ImGuiSliderFlags_Logarithmic | ImGuiSliderFlags_NoRoundToFormat);

			if (ImGui::Checkbox("Calculate IoU", &m_sdf.calculate_iou_online)) {
				m_sdf.iou_decay = 0;
			}

			ImGui::SameLine();
			ImGui::Text("%0.6f", m_sdf.iou);
			ImGui::TreePop();
		}

		if (m_testbed_mode == ETestbedMode::Image && ImGui::TreeNode("Image training options")) {
			ImGui::Combo("Training coords", (int*)&m_image.random_mode, RandomModeStr);
			ImGui::Checkbox("Snap to pixel centers", &m_image.training.snap_to_pixel_centers);
			accum_reset |= ImGui::Checkbox("Linear colors", &m_image.training.linear_colors);
			ImGui::TreePop();
		}

		if (m_testbed_mode == ETestbedMode::Volume && ImGui::CollapsingHeader("Volume training options")) {
			accum_reset |= ImGui::SliderFloat("Albedo", &m_volume.albedo, 0.f, 1.f);
			accum_reset |= ImGui::SliderFloat("Scattering", &m_volume.scattering, -2.f, 2.f);
			accum_reset |= ImGui::SliderFloat("Distance scale", &m_volume.inv_distance_scale, 1.f, 100.f, "%.3g", ImGuiSliderFlags_Logarithmic | ImGuiSliderFlags_NoRoundToFormat);
			ImGui::TreePop();
		}
	}

	if (!m_training_data_available) { ImGui::EndDisabled(); }

	if (ImGui::CollapsingHeader("Rendering", ImGuiTreeNodeFlags_DefaultOpen)) {
		ImGui::Checkbox("Render", &m_render);
		ImGui::SameLine();

		const auto& render_tex = m_render_surfaces.front();
		std::string spp_string = m_dlss ? std::string{""} : fmt::format("({} spp)", std::max(render_tex.spp(), 1u));
		ImGui::Text(": %.01fms for %dx%d %s", m_render_ms.ema_val(), render_tex.in_resolution().x(), render_tex.in_resolution().y(), spp_string.c_str());

		if (m_dlss_supported) {
			if (!m_single_view) {
				ImGui::BeginDisabled();
				m_dlss = false;
			}

			if (ImGui::Checkbox("DLSS", &m_dlss)) {
				accum_reset = true;
			}

			if (render_tex.dlss()) {
				ImGui::SameLine();
				ImGui::Text("(automatic quality setting: %s)", DlssQualityStrArray[(int)render_tex.dlss()->quality()]);
				ImGui::SliderFloat("DLSS sharpening", &m_dlss_sharpening, 0.0f, 1.0f, "%.02f");
			}

			if (!m_single_view) {
				ImGui::EndDisabled();
			}
		}

		ImGui::Checkbox("Dynamic resolution", &m_dynamic_res);
		ImGui::SliderFloat("Target FPS", &m_dynamic_res_target_fps, 2.0f, 144.0f, "%.01f", ImGuiSliderFlags_Logarithmic | ImGuiSliderFlags_NoRoundToFormat);
		ImGui::SliderInt("Max spp", &m_max_spp, 0, 1024, "%d", ImGuiSliderFlags_Logarithmic | ImGuiSliderFlags_NoRoundToFormat);

		if (!m_dynamic_res) {
			ImGui::SliderInt("Fixed resolution factor", &m_fixed_res_factor, 8, 64);
		}

		if (m_testbed_mode == ETestbedMode::Nerf && m_nerf.training.dataset.has_light_dirs) {
			Vector3f light_dir = m_nerf.light_dir.normalized();
			if (ImGui::TreeNodeEx("Light Dir (Polar)", ImGuiTreeNodeFlags_DefaultOpen)) {
				float phi = atan2f(m_nerf.light_dir.x(), m_nerf.light_dir.z());
				float theta = asinf(m_nerf.light_dir.y());
				bool spin = ImGui::SliderFloat("Light Dir Theta", &theta, -PI() / 2.0f, PI() / 2.0f);
				spin |= ImGui::SliderFloat("Light Dir Phi", &phi, -PI(), PI());
				if (spin) {
					float sin_phi, cos_phi;
					sincosf(phi, &sin_phi, &cos_phi);
					float cos_theta=cosf(theta);
					m_nerf.light_dir = {sin_phi * cos_theta,sinf(theta),cos_phi * cos_theta};
					accum_reset = true;
				}
				ImGui::TreePop();
			}
			if (ImGui::TreeNode("Light Dir (Cartesian)")) {
				accum_reset |= ImGui::SliderFloat("Light Dir X", ((float*)(&m_nerf.light_dir)) + 0, -1.0f, 1.0f);
				accum_reset |= ImGui::SliderFloat("Light Dir Y", ((float*)(&m_nerf.light_dir)) + 1, -1.0f, 1.0f);
				accum_reset |= ImGui::SliderFloat("Light Dir Z", ((float*)(&m_nerf.light_dir)) + 2, -1.0f, 1.0f);
				ImGui::TreePop();
			}
		}
		if (m_testbed_mode == ETestbedMode::Nerf && m_nerf.training.dataset.n_extra_learnable_dims) {
			accum_reset |= ImGui::SliderInt("training image latent code for inference", (int*)&m_nerf.extra_dim_idx_for_inference, 0, m_nerf.training.dataset.n_images-1);
		}
		accum_reset |= ImGui::Combo("Render mode", (int*)&m_render_mode, RenderModeStr);
		if (m_testbed_mode == ETestbedMode::Nerf)  {
			accum_reset |= ImGui::Combo("Groundtruth Render mode", (int*)&m_ground_truth_render_mode, GroundTruthRenderModeStr);
		}
		accum_reset |= ImGui::Combo("Color space", (int*)&m_color_space, ColorSpaceStr);
		accum_reset |= ImGui::Combo("Tonemap curve", (int*)&m_tonemap_curve, TonemapCurveStr);
		accum_reset |= ImGui::ColorEdit4("Background", &m_background_color[0]);
		if (ImGui::SliderFloat("Exposure", &m_exposure, -5.f, 5.f)) {
			set_exposure(m_exposure);
		}

		accum_reset |= ImGui::Checkbox("Snap to pixel centers", &m_snap_to_pixel_centers);

		float max_diam = (m_aabb.max-m_aabb.min).maxCoeff();
		float render_diam = (m_render_aabb.max-m_render_aabb.min).maxCoeff();
		float old_render_diam = render_diam;
		if (ImGui::SliderFloat("Crop size", &render_diam, 0.1f, max_diam, "%.3f", ImGuiSliderFlags_Logarithmic | ImGuiSliderFlags_NoRoundToFormat)) {
			accum_reset = true;
			if (old_render_diam > 0.f && render_diam > 0.f) {
				const Vector3f center = (m_render_aabb.max + m_render_aabb.min) * 0.5f;
				float scale = render_diam / old_render_diam;
				m_render_aabb.max = ((m_render_aabb.max-center) * scale + center).cwiseMin(m_aabb.max);
				m_render_aabb.min = ((m_render_aabb.min-center) * scale + center).cwiseMax(m_aabb.min);
			}
		}

		if (ImGui::TreeNode("Crop aabb")) {
			m_edit_render_aabb = true;
			accum_reset |= ImGui::SliderFloat("Min x", ((float*)&m_render_aabb.min)+0, m_aabb.min.x(), m_render_aabb.max.x(), "%.3f");
			accum_reset |= ImGui::SliderFloat("Min y", ((float*)&m_render_aabb.min)+1, m_aabb.min.y(), m_render_aabb.max.y(), "%.3f");
			accum_reset |= ImGui::SliderFloat("Min z", ((float*)&m_render_aabb.min)+2, m_aabb.min.z(), m_render_aabb.max.z(), "%.3f");
			ImGui::Separator();
			accum_reset |= ImGui::SliderFloat("Max x", ((float*)&m_render_aabb.max)+0, m_render_aabb.min.x(), m_aabb.max.x(), "%.3f");
			accum_reset |= ImGui::SliderFloat("Max y", ((float*)&m_render_aabb.max)+1, m_render_aabb.min.y(), m_aabb.max.y(), "%.3f");
			accum_reset |= ImGui::SliderFloat("Max z", ((float*)&m_render_aabb.max)+2, m_render_aabb.min.z(), m_aabb.max.z(), "%.3f");
			ImGui::Separator();
			Vector3f diag = m_render_aabb.diag();
			bool edit_diag = false;
			float max_diag = m_aabb.diag().maxCoeff();
			edit_diag |= ImGui::SliderFloat("Size x", ((float*)&diag)+0, 0.001f, max_diag, "%.3f");
			edit_diag |= ImGui::SliderFloat("Size y", ((float*)&diag)+1, 0.001f, max_diag, "%.3f");
			edit_diag |= ImGui::SliderFloat("Size z", ((float*)&diag)+2, 0.001f, max_diag, "%.3f");
			if (edit_diag) {
				accum_reset = true;
				Vector3f cen = m_render_aabb.center();
				m_render_aabb = BoundingBox(cen - diag * 0.5f, cen + diag * 0.5f);
			}
			if (ImGui::Button("Reset")) {
				accum_reset = true;
				m_render_aabb = m_aabb;
				m_render_aabb_to_local = Matrix3f::Identity();
			}
			ImGui::SameLine();
			if (ImGui::Button("Reset Rotation Only")) {
				accum_reset = true;
				Eigen::Vector3f world_cen = m_render_aabb_to_local.transpose() * m_render_aabb.center();
				m_render_aabb_to_local = Matrix3f::Identity();
				Eigen::Vector3f new_cen = m_render_aabb_to_local * world_cen;
				Eigen::Vector3f old_cen = m_render_aabb.center();
				m_render_aabb.min += new_cen - old_cen;
				m_render_aabb.max += new_cen - old_cen;
			}
			if (/*m_visualize_unit_cube*/ 1) {
				if (ImGui::RadioButton("Translate", m_camera_path.m_gizmo_op == ImGuizmo::TRANSLATE))
					m_camera_path.m_gizmo_op = ImGuizmo::TRANSLATE;
				ImGui::SameLine();
				if (ImGui::RadioButton("Rotate", m_camera_path.m_gizmo_op == ImGuizmo::ROTATE))
					m_camera_path.m_gizmo_op = ImGuizmo::ROTATE;
			}
			ImGui::TreePop();
		} else {
			m_edit_render_aabb = false;
		}

		if (m_testbed_mode == ETestbedMode::Nerf && ImGui::TreeNode("NeRF rendering options")) {
			accum_reset |= ImGui::Checkbox("Apply lens distortion", &m_nerf.render_with_camera_distortion);

			if (m_nerf.render_with_camera_distortion) {
				accum_reset |= ImGui::Combo("Distortion mode", (int*)&m_nerf.render_distortion.mode, "None\0Iterative\0F-Theta\0LatLong\0");
				if (m_nerf.render_distortion.mode == ECameraDistortionMode::Iterative) {
					accum_reset |= ImGui::InputFloat("k1", &m_nerf.render_distortion.params[0], 0.f, 0.f, "%.5f");
					accum_reset |= ImGui::InputFloat("k2", &m_nerf.render_distortion.params[1], 0.f, 0.f, "%.5f");
					accum_reset |= ImGui::InputFloat("p1", &m_nerf.render_distortion.params[2], 0.f, 0.f, "%.5f");
					accum_reset |= ImGui::InputFloat("p2", &m_nerf.render_distortion.params[3], 0.f, 0.f, "%.5f");
				}
				else if (m_nerf.render_distortion.mode == ECameraDistortionMode::FTheta) {
					accum_reset |= ImGui::InputFloat("width", &m_nerf.render_distortion.params[5], 0.f, 0.f, "%.0f");
					accum_reset |= ImGui::InputFloat("height", &m_nerf.render_distortion.params[6], 0.f, 0.f, "%.0f");
					accum_reset |= ImGui::InputFloat("f_theta p0", &m_nerf.render_distortion.params[0], 0.f, 0.f, "%.5f");
					accum_reset |= ImGui::InputFloat("f_theta p1", &m_nerf.render_distortion.params[1], 0.f, 0.f, "%.5f");
					accum_reset |= ImGui::InputFloat("f_theta p2", &m_nerf.render_distortion.params[2], 0.f, 0.f, "%.5f");
					accum_reset |= ImGui::InputFloat("f_theta p3", &m_nerf.render_distortion.params[3], 0.f, 0.f, "%.5f");
					accum_reset |= ImGui::InputFloat("f_theta p4", &m_nerf.render_distortion.params[4], 0.f, 0.f, "%.5f");
				}
			}
			ImGui::TreePop();
		}

		if (m_testbed_mode == ETestbedMode::Sdf && ImGui::TreeNode("SDF rendering options")) {
			accum_reset |= ImGui::Combo("Ground Truth Rendering Mode", (int*)&m_sdf.groundtruth_mode,
				"Raytraced Mesh\0"
				"Sphere Traced Mesh\0"
				"SDF Bricks\0"
			);
			if (m_sdf.groundtruth_mode == ESDFGroundTruthMode::SDFBricks) {
				accum_reset |= ImGui::SliderInt("Brick Octree Level", (int*)&m_sdf.brick_level, 1, 10);
				accum_reset |= ImGui::Checkbox("Brick Normals track Octree Level", &m_sdf.brick_smooth_normals);
				accum_reset |= ImGui::SliderInt("Brick Quantize Bits", (int*)&m_sdf.brick_quantise_bits, 0, 16);
			}
			accum_reset |= ImGui::Checkbox("Analytic normals", &m_sdf.analytic_normals);

			accum_reset |= ImGui::SliderFloat("Normals epsilon", &m_sdf.fd_normals_epsilon, 0.00001f, 0.1f, "%.6g", ImGuiSliderFlags_Logarithmic);
			accum_reset |= ImGui::SliderFloat("Maximum distance", &m_sdf.maximum_distance, 0.00001f, 0.1f, "%.6g", ImGuiSliderFlags_Logarithmic);
			accum_reset |= ImGui::SliderFloat("Shadow sharpness", &m_sdf.shadow_sharpness, 0.1f, 2048.0f, "%.6g", ImGuiSliderFlags_Logarithmic);

			accum_reset |= ImGui::SliderFloat("Inflate (offset the zero set)", &m_sdf.zero_offset, -0.25f, 0.25f);
			accum_reset |= ImGui::SliderFloat("Distance scale", &m_sdf.distance_scale, 0.25f, 1.f);

			ImGui::TreePop();
		}

		if (m_testbed_mode == ETestbedMode::Image && ImGui::TreeNode("Image rendering options")) {
			static bool quantize_to_byte = false;
			static float mse = 0.0f;

			if (imgui_colored_button("Compute PSNR", 0.4)) {
				mse = compute_image_mse(quantize_to_byte);
			}

			float psnr = -10.0f * std::log(mse) / std::log(10.0f);

			ImGui::SameLine();
			ImGui::Text("%0.6f", psnr);
			ImGui::SameLine();
			ImGui::Checkbox("Quantize", &quantize_to_byte);

			ImGui::TreePop();
		}

		if (ImGui::TreeNode("Debug visualization")) {
			ImGui::Checkbox("Visualize unit cube", &m_visualize_unit_cube);
			if (m_testbed_mode == ETestbedMode::Nerf) {
				ImGui::SameLine();
				ImGui::Checkbox("Visualize cameras", &m_nerf.visualize_cameras);
				accum_reset |= ImGui::SliderInt("Show acceleration", &m_nerf.show_accel, -1, 7);
			}

			if (!m_single_view) { ImGui::BeginDisabled(); }
			if (ImGui::SliderInt("Visualized dimension", &m_visualized_dimension, -1, (int)network_width(m_visualized_layer)-1)) {
				set_visualized_dim(m_visualized_dimension);
			}
			if (!m_single_view) { ImGui::EndDisabled(); }

			if (ImGui::SliderInt("Visualized layer", &m_visualized_layer, 0, (int)network_num_forward_activations()-1)) {
				set_visualized_layer(m_visualized_layer);
			}
			if (ImGui::Checkbox("Single view", &m_single_view)) {
				if (!m_single_view) {
					set_visualized_dim(-1);
				}
				accum_reset = true;
			}

			if (m_testbed_mode == ETestbedMode::Nerf) {
				if (ImGui::Button("First")) {
					first_training_view();
				}
				ImGui::SameLine();
				if (ImGui::Button("Previous")) {
					previous_training_view();
				}
				ImGui::SameLine();
				if (ImGui::Button("Next")) {
					next_training_view();
				}
				ImGui::SameLine();
				if (ImGui::Button("Last")) {
					last_training_view();
				}
				ImGui::SameLine();
				ImGui::Text("%s", m_nerf.training.dataset.paths.at(m_nerf.training.view).c_str());

				if (ImGui::SliderInt("Training view", &m_nerf.training.view, 0, (int)m_nerf.training.dataset.n_images-1)) {
					set_camera_to_training_view(m_nerf.training.view);
					accum_reset = true;
				}
				ImGui::PlotLines("Training view error", m_nerf.training.error_map.pmf_img_cpu.data(), m_nerf.training.error_map.pmf_img_cpu.size(), 0, nullptr, 0.0f, FLT_MAX, ImVec2(0, 60.f));

				if (m_nerf.training.optimize_exposure) {
					std::vector<float> exposures(m_nerf.training.dataset.n_images);
					for (uint32_t i = 0; i < m_nerf.training.dataset.n_images; ++i) {
						exposures[i] = m_nerf.training.cam_exposure[i].variable().x();
					}

					ImGui::PlotLines("Training view exposures", exposures.data(), exposures.size(), 0, nullptr, FLT_MAX, FLT_MAX, ImVec2(0, 60.f));
				}

				if (ImGui::SliderInt("glow mode", &m_nerf.glow_mode, 0, 16)) {
					accum_reset = true;
				}

				if (m_nerf.glow_mode && ImGui::SliderFloat("glow pos", &m_nerf.glow_y_cutoff, -2.f, 3.f)) {
					accum_reset = true;
				}
			}

			ImGui::TreePop();
		}
	}

	if (ImGui::CollapsingHeader("Camera", ImGuiTreeNodeFlags_DefaultOpen)) {
		if (ImGui::SliderFloat("Aperture size", &m_aperture_size, 0.0f, 0.1f)) {
			m_dlss = false;
			accum_reset = true;
		}
		float local_fov = fov();
		if (ImGui::SliderFloat("Field of view", &local_fov, 0.0f, 120.0f)) {
			set_fov(local_fov);
			accum_reset = true;
		}
		accum_reset |= ImGui::SliderFloat("Zoom", &m_zoom, 1.f, 10.f);
		if (m_testbed_mode == ETestbedMode::Sdf) {
			accum_reset |= ImGui::Checkbox("Floor", &m_floor_enable);
			ImGui::SameLine();
		}

		ImGui::Checkbox("First person controls", &m_fps_camera);
		ImGui::SameLine();
		ImGui::Checkbox("Smooth camera motion", &m_camera_smoothing);
		ImGui::SameLine();
		ImGui::Checkbox("Autofocus", &m_autofocus);

		if (ImGui::TreeNode("Advanced camera settings")) {
			accum_reset |= ImGui::SliderFloat2("Screen center", &m_screen_center.x(), 0.f, 1.f);
			accum_reset |= ImGui::SliderFloat2("Parallax shift", &m_parallax_shift.x(), -1.f, 1.f);
			accum_reset |= ImGui::SliderFloat("Slice / focus depth", &m_slice_plane_z, -m_bounding_radius, m_bounding_radius);
			char buf[2048];
			Vector3f v = view_dir();
			Vector3f p = look_at();
			Vector3f s = m_sun_dir;
			Vector3f u = m_up_dir;
			Array4f b = m_background_color;
			snprintf(buf, sizeof(buf),
				"testbed.background_color = [%0.3f, %0.3f, %0.3f, %0.3f]\n"
				"testbed.exposure = %0.3f\n"
				"testbed.sun_dir = [%0.3f,%0.3f,%0.3f]\n"
				"testbed.up_dir = [%0.3f,%0.3f,%0.3f]\n"
				"testbed.view_dir = [%0.3f,%0.3f,%0.3f]\n"
				"testbed.look_at = [%0.3f,%0.3f,%0.3f]\n"
				"testbed.scale = %0.3f\n"
				"testbed.fov,testbed.aperture_size,testbed.slice_plane_z = %0.3f,%0.3f,%0.3f\n"
				"testbed.autofocus_target = [%0.3f,%0.3f,%0.3f]\n"
				"testbed.autofocus = %s\n\n"
				, b.x(), b.y(), b.z(), b.w()
				, m_exposure
				, s.x(), s.y(), s.z()
				, u.x(), u.y(), u.z()
				, v.x(), v.y(), v.z()
				, p.x(), p.y(), p.z()
				, scale()
				, fov(), m_aperture_size, m_slice_plane_z
				, m_autofocus_target.x(), m_autofocus_target.y(), m_autofocus_target.z()
				, m_autofocus ? "True" : "False"
			);

			if (m_testbed_mode == ETestbedMode::Sdf) {
				size_t n = strlen(buf);
				snprintf(buf+n, sizeof(buf)-n,
					"testbed.sdf.shadow_sharpness = %0.3f\n"
					"testbed.sdf.analytic_normals = %s\n"
					"testbed.sdf.use_triangle_octree = %s\n\n"
					"testbed.sdf.brdf.metallic = %0.3f\n"
					"testbed.sdf.brdf.subsurface = %0.3f\n"
					"testbed.sdf.brdf.specular = %0.3f\n"
					"testbed.sdf.brdf.roughness = %0.3f\n"
					"testbed.sdf.brdf.sheen = %0.3f\n"
					"testbed.sdf.brdf.clearcoat = %0.3f\n"
					"testbed.sdf.brdf.clearcoat_gloss = %0.3f\n"
					"testbed.sdf.brdf.basecolor = [%0.3f,%0.3f,%0.3f]\n\n"
					, m_sdf.shadow_sharpness
					, m_sdf.analytic_normals ? "True" : "False"
					, m_sdf.use_triangle_octree ? "True" : "False"
					, m_sdf.brdf.metallic
					, m_sdf.brdf.subsurface
					, m_sdf.brdf.specular
					, m_sdf.brdf.roughness
					, m_sdf.brdf.sheen
					, m_sdf.brdf.clearcoat
					, m_sdf.brdf.clearcoat_gloss
					, m_sdf.brdf.basecolor.x()
					, m_sdf.brdf.basecolor.y()
					, m_sdf.brdf.basecolor.z()
				);
			}
			ImGui::InputTextMultiline("Params", buf, sizeof(buf));
			ImGui::TreePop();
		}

	}
	if (ImGui::CollapsingHeader("Snapshot")) {
		static char snapshot_filename_buf[128] = "";
		if (snapshot_filename_buf[0] == '\0') {
			snprintf(snapshot_filename_buf, sizeof(snapshot_filename_buf), "%s", get_filename_in_data_path_with_suffix(m_data_path, m_network_config_path, ".msgpack").c_str());
		}

		ImGui::Text("Snapshot");
		ImGui::SameLine();
		if (ImGui::Button("Save")) {
			save_snapshot(snapshot_filename_buf, m_include_optimizer_state_in_snapshot);
		}
		ImGui::SameLine();
		static std::string snapshot_load_error_string = "";
		if (ImGui::Button("Load")) {
			try {
				load_snapshot(snapshot_filename_buf);
			} catch (std::exception& e) {
				ImGui::OpenPopup("Snapshot load error");
				snapshot_load_error_string = std::string{"Failed to load snapshot: "} + e.what();
			}
		}
		ImGui::SameLine();
		if (ImGui::Button("Dump parameters as images")) {
			dump_parameters_as_images();
		}
		if (ImGui::BeginPopupModal("Snapshot load error", NULL, ImGuiWindowFlags_AlwaysAutoResize)) {
			ImGui::Text("%s", snapshot_load_error_string.c_str());
			if (ImGui::Button("OK", ImVec2(120, 0))) {
				ImGui::CloseCurrentPopup();
			}
			ImGui::EndPopup();
		}
		ImGui::SameLine();
		ImGui::Checkbox("w/ Optimizer State", &m_include_optimizer_state_in_snapshot);
		ImGui::InputText("File", snapshot_filename_buf, sizeof(snapshot_filename_buf));
	}

	if (m_testbed_mode == ETestbedMode::Nerf || m_testbed_mode == ETestbedMode::Sdf) {
		if (ImGui::CollapsingHeader("Marching Cubes Mesh Output")) {
			static bool flip_y_and_z_axes = false;
			static float density_range = 4.f;
			BoundingBox aabb = (m_testbed_mode == ETestbedMode::Nerf) ? m_render_aabb : m_aabb;

			auto res3d = get_marching_cubes_res(m_mesh.res, aabb);

			// If we use an octree to fit the SDF only close to the surface, then marching cubes will not work (SDF not defined everywhere)
			bool disable_marching_cubes = m_testbed_mode == ETestbedMode::Sdf && (m_sdf.uses_takikawa_encoding || m_sdf.use_triangle_octree);
			if (disable_marching_cubes) { ImGui::BeginDisabled(); }

			if (imgui_colored_button("Mesh it!", 0.4f)) {
				marching_cubes(res3d, aabb, m_render_aabb_to_local, m_mesh.thresh);
				m_nerf.render_with_camera_distortion = false;
			}
			if (m_mesh.indices.size()>0) {
				ImGui::SameLine();
				if (imgui_colored_button("Clear Mesh", 0.f)) {
					m_mesh.clear();
				}
			}

			if (disable_marching_cubes) { ImGui::EndDisabled(); }

			ImGui::SameLine();

			if (imgui_colored_button("Save density PNG",-0.4f)) {
				Testbed::compute_and_save_png_slices(m_data_path.str().c_str(), m_mesh.res, {}, m_mesh.thresh, density_range, flip_y_and_z_axes);
			}

			if (m_testbed_mode == ETestbedMode::Nerf) {
				ImGui::SameLine();
				if (imgui_colored_button("Save RGBA PNG sequence", 0.2f)) {
					auto effective_view_dir = flip_y_and_z_axes ? Vector3f{0.0f, 1.0f, 0.0f} : Vector3f{0.0f, 0.0f, 1.0f};
					GPUMemory<Array4f> rgba = get_rgba_on_grid(res3d, effective_view_dir, true, true);
					auto dir = m_data_path / "rgba_slices";
					if (!dir.exists()) {
						fs::create_directory(dir);
					}
					save_rgba_grid_to_png_sequence(rgba, dir.str().c_str(), res3d, flip_y_and_z_axes);
				}
				if (imgui_colored_button("Save raw volumes", 0.4f)) {
					auto effective_view_dir = flip_y_and_z_axes ? Vector3f{0.0f, 1.0f, 0.0f} : Vector3f{0.0f, 0.0f, 1.0f};
					auto old_local = m_render_aabb_to_local;
					auto old_aabb = m_render_aabb;
					m_render_aabb_to_local = Eigen::Matrix3f::Identity();
					auto dir = m_data_path / "volume_raw";
					if (!dir.exists()) {
						fs::create_directory(dir);
					}
					for (int cascade = 0; (1<<cascade)<= m_aabb.diag().x()+0.5f; ++cascade) {
						float radius = (1<<cascade) * 0.5f;
						m_render_aabb = BoundingBox(Eigen::Vector3f::Constant(0.5f-radius), Eigen::Vector3f::Constant(0.5f+radius));
						GPUMemory<Array4f> rgba = get_rgba_on_grid(res3d, effective_view_dir, true, false);
						save_rgba_grid_to_raw_file(rgba, dir.str().c_str(), res3d, flip_y_and_z_axes, cascade);
					}
					m_render_aabb_to_local = old_local;
					m_render_aabb = old_aabb;
				}
			}

			ImGui::SameLine();
			ImGui::Checkbox("Swap Y&Z", &flip_y_and_z_axes);
			ImGui::SliderFloat("PNG Density Range", &density_range, 0.001f, 8.f);

			static char obj_filename_buf[128] = "";
			ImGui::SliderInt("Res:", &m_mesh.res, 16, 2048, "%d", ImGuiSliderFlags_Logarithmic);
			ImGui::SameLine();

			ImGui::Text("%dx%dx%d", res3d.x(), res3d.y(), res3d.z());
			if (obj_filename_buf[0] == '\0') {
				snprintf(obj_filename_buf, sizeof(obj_filename_buf), "%s", get_filename_in_data_path_with_suffix(m_data_path, m_network_config_path, ".obj").c_str());
			}
			float thresh_range = (m_testbed_mode == ETestbedMode::Sdf) ? 0.5f : 10.f;
			ImGui::SliderFloat("MC density threshold",&m_mesh.thresh, -thresh_range, thresh_range);
			ImGui::Combo("Mesh render mode", (int*)&m_mesh_render_mode, "Off\0Vertex Colors\0Vertex Normals\0Face IDs\0");
			ImGui::Checkbox("Unwrap mesh", &m_mesh.unwrap);
			if (uint32_t tricount = m_mesh.indices.size()/3) {
				ImGui::InputText("##OBJFile", obj_filename_buf, sizeof(obj_filename_buf));
				if (ImGui::Button("Save it!")) {
					save_mesh(m_mesh.verts, m_mesh.vert_normals, m_mesh.vert_colors, m_mesh.indices, obj_filename_buf, m_mesh.unwrap, m_nerf.training.dataset.scale, m_nerf.training.dataset.offset);
				}
				ImGui::SameLine();
				ImGui::Text("Mesh has %d triangles\n", tricount);
				ImGui::Checkbox("Optimize mesh", &m_mesh.optimize_mesh);
				ImGui::SliderFloat("Laplacian smoothing", &m_mesh.smooth_amount, 0.f, 2048.f);
				ImGui::SliderFloat("Density push", &m_mesh.density_amount, 0.f, 128.f);
				ImGui::SliderFloat("Inflate", &m_mesh.inflate_amount, 0.f, 128.f);
			}
		}
	}

	if (m_testbed_mode == ETestbedMode::Sdf) {
		if (ImGui::CollapsingHeader("BRDF parameters")) {
			accum_reset |= ImGui::ColorEdit3("Base color", (float*)&m_sdf.brdf.basecolor );
			accum_reset |= ImGui::SliderFloat("Roughness", &m_sdf.brdf.roughness, 0.f, 1.f);
			accum_reset |= ImGui::SliderFloat("Specular", &m_sdf.brdf.specular, 0.f, 1.f);
			accum_reset |= ImGui::SliderFloat("Metallic", &m_sdf.brdf.metallic, 0.f, 1.f);
			ImGui::Separator();
			accum_reset |= ImGui::SliderFloat("Subsurface", &m_sdf.brdf.subsurface, 0.f, 1.f);
			accum_reset |= ImGui::SliderFloat("Sheen", &m_sdf.brdf.sheen, 0.f, 1.f);
			accum_reset |= ImGui::SliderFloat("Clearcoat", &m_sdf.brdf.clearcoat, 0.f, 1.f);
			accum_reset |= ImGui::SliderFloat("Clearcoat gloss", &m_sdf.brdf.clearcoat_gloss, 0.f, 1.f);
		}
		m_sdf.brdf.ambientcolor = (m_background_color * m_background_color).head<3>();
	}

	if (ImGui::CollapsingHeader("Histograms of trainable encoding parameters")) {
		ImGui::Checkbox("Gather histograms", &m_gather_histograms);

		static float minlevel = 0.f;
		static float maxlevel = 1.f;
		if (ImGui::SliderFloat("Max level", &maxlevel, 0.f, 1.f))
			set_max_level(maxlevel);
		if (ImGui::SliderFloat("##Min level", &minlevel, 0.f, 1.f))
			set_min_level(minlevel);
		ImGui::SameLine();
		ImGui::Text("%0.1f%% values snapped to 0", m_quant_percent);

		std::vector<float> f(m_num_levels);


		// Hashgrid statistics
		for (int i = 0; i < m_num_levels; ++i) {
			f[i] = m_level_stats[i].mean();
		}
		ImGui::PlotHistogram("Grid means", f.data(), m_num_levels, 0, "means", FLT_MAX, FLT_MAX, ImVec2(0, 60.f));
		for (int i = 0; i < m_num_levels; ++i) {
			f[i] = m_level_stats[i].sigma();
		}
		ImGui::PlotHistogram("Grid sigmas", f.data(), m_num_levels, 0, "sigma", FLT_MAX, FLT_MAX, ImVec2(0, 60.f));
		ImGui::Separator();


		// Histogram of trained hashgrid params
		ImGui::SliderInt("Show details for level", &m_histo_level, 0, m_num_levels - 1);
		if (m_histo_level < m_num_levels) {
			LevelStats& s = m_level_stats[m_histo_level];
			static bool excludezero = false;
			if (excludezero)
				m_histo[128] = 0.f;
			ImGui::PlotHistogram("Values histogram", m_histo, 257, 0, "", FLT_MAX, FLT_MAX, ImVec2(0, 120.f));
			ImGui::SliderFloat("Histogram horizontal scale", &m_histo_scale, 0.01f, 2.f);
			ImGui::Checkbox("Exclude 'zero' from histogram", &excludezero);
			ImGui::Text("Range: %0.5f - %0.5f", s.min, s.max);
			ImGui::Text("Mean: %0.5f Sigma: %0.5f", s.mean(), s.sigma());
			ImGui::Text("Num Zero: %d (%0.1f%%)", s.numzero, s.fraczero() * 100.f);
		}
	}

	if (accum_reset) {
		reset_accumulation();
	}

	if (ImGui::Button("Go to python REPL")) {
		m_want_repl = true;
	}

	ImGui::End();
}

void Testbed::visualize_nerf_cameras(ImDrawList* list, const Matrix<float, 4, 4>& world2proj) {
	for (int i = 0; i < m_nerf.training.n_images_for_training; ++i) {
		auto res = m_nerf.training.dataset.metadata[i].resolution;
		float aspect = float(res.x())/float(res.y());
		auto current_xform = get_xform_given_rolling_shutter(m_nerf.training.transforms[i], m_nerf.training.dataset.metadata[i].rolling_shutter, Vector2f{0.5f, 0.5f}, 0.0f);
		visualize_nerf_camera(list, world2proj, m_nerf.training.dataset.xforms[i].start, aspect, 0x40ffff40);
		visualize_nerf_camera(list, world2proj, m_nerf.training.dataset.xforms[i].end, aspect, 0x40ffff40);
		visualize_nerf_camera(list, world2proj, current_xform, aspect, 0x80ffffff);

		// Visualize near distance
		add_debug_line(list, world2proj, current_xform.col(3), current_xform.col(3) + current_xform.col(2) * m_nerf.training.near_distance, 0x20ffffff);
	}

}

void Testbed::draw_visualizations(ImDrawList* list, const Matrix<float, 3, 4>& camera_matrix) {
	// Visualize 3D cameras for SDF or NeRF use cases
	if (m_testbed_mode != ETestbedMode::Image) {
		Matrix<float, 4, 4> world2view, view2world, view2proj, world2proj;
		view2world.setIdentity();
		view2world.block<3,4>(0,0) = camera_matrix;

		auto focal = calc_focal_length(Vector2i::Ones(), m_fov_axis, m_zoom);
		float zscale = 1.0f / focal[m_fov_axis];

		float xyscale = (float)m_window_res[m_fov_axis];
		Vector2f screen_center = render_screen_center();
		view2proj <<
			xyscale, 0,       (float)m_window_res.x()*screen_center.x()*zscale, 0,
			0,       xyscale, (float)m_window_res.y()*screen_center.y()*zscale, 0,
			0,       0,       1,                                                0,
			0,       0,       zscale,                                           0;

		world2view = view2world.inverse();
		world2proj = view2proj * world2view;
		float aspect = (float)m_window_res.x() / (float)m_window_res.y();

		// Visualize NeRF training poses
		if (m_testbed_mode == ETestbedMode::Nerf) {
			if (m_nerf.visualize_cameras) {
				visualize_nerf_cameras(list, world2proj);
			}
		}

		if (m_visualize_unit_cube) {
			visualize_unit_cube(list, world2proj, Eigen::Vector3f::Constant(0.f), Eigen::Vector3f::Constant(1.f), Eigen::Matrix3f::Identity());
		}
		if (m_edit_render_aabb) {
			if (m_testbed_mode == ETestbedMode::Nerf) {
				visualize_unit_cube(list, world2proj, m_render_aabb.min, m_render_aabb.max, m_render_aabb_to_local);
				ImGuiIO& io = ImGui::GetIO();
				float flx = focal.x();
				float fly = focal.y();
				Matrix<float, 4, 4> view2proj_guizmo;
				float zfar = 100.f;
				float znear = 0.1f;
				view2proj_guizmo <<
					fly*2.f/aspect, 0, 0, 0,
					0, -fly*2.f, 0, 0,
					0, 0, (zfar+znear)/(zfar-znear), -(2.f*zfar*znear) / (zfar-znear),
					0, 0, 1, 0;
				ImGuizmo::SetRect(0, 0, io.DisplaySize.x, io.DisplaySize.y);

				Eigen::Matrix4f matrix=Eigen::Matrix4f::Identity();
				matrix.block<3,3>(0,0) = m_render_aabb_to_local.transpose();
				Eigen::Vector3f cen = m_render_aabb_to_local.transpose() * m_render_aabb.center();
				matrix.block<3,4>(0,0).col(3) = cen;
				if (ImGuizmo::Manipulate((const float*)&world2view, (const float*)&view2proj_guizmo, m_camera_path.m_gizmo_op, ImGuizmo::LOCAL, (float*)&matrix, NULL, NULL)) {
					m_render_aabb_to_local = matrix.block<3,3>(0,0).transpose();
					Eigen::Vector3f new_cen = m_render_aabb_to_local * matrix.block<3,4>(0,0).col(3);
					Eigen::Vector3f old_cen = m_render_aabb.center();
					m_render_aabb.min += new_cen - old_cen;
					m_render_aabb.max += new_cen - old_cen;
					reset_accumulation();
				}
			}
		}

		if (m_camera_path.imgui_viz(list, view2proj, world2proj, world2view, focal, aspect)) {
			m_pip_render_surface->reset_accumulation();
		}
	}
}

void glfw_error_callback(int error, const char* description) {
	tlog::error() << "GLFW error #" << error << ": " << description;
}

bool Testbed::keyboard_event() {
	if (ImGui::GetIO().WantCaptureKeyboard) {
		return false;
	}

	if (m_keyboard_event_callback && m_keyboard_event_callback()) {
		return false;
	}

	for (int idx = 0; idx < std::min((int)ERenderMode::NumRenderModes, 10); ++idx) {
		char c[] = { "1234567890" };
		if (ImGui::IsKeyPressed(c[idx])) {
			m_render_mode = (ERenderMode)idx;
			reset_accumulation();
		}
	}

	bool shift = ImGui::GetIO().KeyMods & ImGuiKeyModFlags_Shift;

	if (ImGui::IsKeyPressed('Z')) {
		m_camera_path.m_gizmo_op = ImGuizmo::TRANSLATE;
	}

	if (ImGui::IsKeyPressed('X')) {
		m_camera_path.m_gizmo_op = ImGuizmo::ROTATE;
	}

	if (ImGui::IsKeyPressed('E')) {
		set_exposure(m_exposure + (shift ? -0.5f : 0.5f));
		redraw_next_frame();
	}
	if (ImGui::IsKeyPressed('R')) {
		if (shift) {
			reset_camera();
		} else {
			reload_network_from_file("");
		}
	}
	if (ImGui::IsKeyPressed('O')) {
		m_nerf.training.render_error_overlay = !m_nerf.training.render_error_overlay;
	}
	if (ImGui::IsKeyPressed('G')) {
		m_render_ground_truth = !m_render_ground_truth;
		reset_accumulation();
		if (m_render_ground_truth) {
			m_nerf.training.view = find_best_training_view(m_nerf.training.view);
		}
	}
	if (ImGui::IsKeyPressed('.')) {
		if (m_single_view) {
			if (m_visualized_dimension == m_network->width(m_visualized_layer)-1 && m_visualized_layer < m_network->num_forward_activations()-1) {
				set_visualized_layer(std::max(0, std::min((int)m_network->num_forward_activations()-1, m_visualized_layer+1)));
				set_visualized_dim(0);
			} else {
				set_visualized_dim(std::max(-1, std::min((int)m_network->width(m_visualized_layer)-1, m_visualized_dimension+1)));
			}
		} else {
			set_visualized_layer(std::max(0, std::min((int)m_network->num_forward_activations()-1, m_visualized_layer+1)));
		}
	}
	if (ImGui::IsKeyPressed(',')) {
		if (m_single_view) {
			if (m_visualized_dimension == 0 && m_visualized_layer > 0) {
				set_visualized_layer(std::max(0, std::min((int)m_network->num_forward_activations()-1, m_visualized_layer-1)));
				set_visualized_dim(m_network->width(m_visualized_layer)-1);
			} else {
				set_visualized_dim(std::max(-1, std::min((int)m_network->width(m_visualized_layer)-1, m_visualized_dimension-1)));
			}
		} else {
			set_visualized_layer(std::max(0, std::min((int)m_network->num_forward_activations()-1, m_visualized_layer-1)));
		}
	}
	if (ImGui::IsKeyPressed('M')) {
		m_single_view = !m_single_view;
		if (m_single_view) {
			set_visualized_dim(-1);
		}
		reset_accumulation();
	}
	if (ImGui::IsKeyPressed('T')) {
		set_train(!m_train);
	}
	if (ImGui::IsKeyPressed('N')) {
		m_sdf.analytic_normals = !m_sdf.analytic_normals;
		reset_accumulation();
	}

	if (ImGui::IsKeyPressed('[')) {
		if (shift) {
			first_training_view();
		} else {
			previous_training_view();
		}
	}

	if (ImGui::IsKeyPressed(']')) {
		if (shift) {
			last_training_view();
		} else {
			next_training_view();
		}
	}

	if (ImGui::IsKeyPressed('=') || ImGui::IsKeyPressed('+')) {
		m_camera_velocity *= 1.5f;
	}

	if (ImGui::IsKeyPressed('-') || ImGui::IsKeyPressed('_')) {
		m_camera_velocity /= 1.5f;
	}

	// WASD camera movement
	Vector3f translate_vec = Vector3f::Zero();
	if (ImGui::IsKeyDown('W')) {
		translate_vec.z() += 1.0f;
	}
	if (ImGui::IsKeyDown('A')) {
		translate_vec.x() += -1.0f;
	}
	if (ImGui::IsKeyDown('S')) {
		translate_vec.z() += -1.0f;
	}
	if (ImGui::IsKeyDown('D')) {
		translate_vec.x() += 1.0f;
	}
	if (ImGui::IsKeyDown(' ')) {
		translate_vec.y() += -1.0f;
	}
	if (ImGui::IsKeyDown('C')) {
		translate_vec.y() += 1.0f;
	}
	translate_vec *= m_camera_velocity * m_frame_ms.val() / 1000.0f;
	if (shift) {
		translate_vec *= 5;
	}
	if (translate_vec != Vector3f::Zero()) {
		m_fps_camera = true;
		translate_camera(translate_vec);
	}
	return false;
}

void Testbed::mouse_wheel(Vector2f m, float delta) {
	if (delta == 0) {
		return;
	}

	if (!ImGui::GetIO().WantCaptureMouse) {
		float scale_factor = pow(1.1f, -delta);
		m_image.pos = (m_image.pos - m) / scale_factor + m;
		set_scale(m_scale * scale_factor);
	}

	reset_accumulation(true);
}

void Testbed::mouse_drag(const Vector2f& rel, int button) {
	Vector3f up = m_up_dir;
	Vector3f side = m_camera.col(0);

	bool is_left_held = (button & 1) != 0;
	bool is_right_held = (button & 2) != 0;

	bool shift = ImGui::GetIO().KeyMods & ImGuiKeyModFlags_Shift;
	if (is_left_held) {
		if (shift) {
			auto mouse = ImGui::GetMousePos();
			determine_autofocus_target_from_pixel({mouse.x, mouse.y});
			reset_accumulation();
		} else {
			float rot_sensitivity = m_fps_camera ? 0.35f : 1.0f;
			Matrix3f rot =
				(AngleAxisf(static_cast<float>(-rel.x() * 2 * PI() * rot_sensitivity), up) * // Scroll sideways around up vector
				AngleAxisf(static_cast<float>(-rel.y() * 2 * PI() * rot_sensitivity), side)).matrix(); // Scroll around side vector

			m_image.pos += rel;
			if (m_fps_camera) {
				m_camera.block<3,3>(0,0) = rot * m_camera.block<3,3>(0,0);
			} else {
				// Turntable
				auto old_look_at = look_at();
				set_look_at({0.0f, 0.0f, 0.0f});
				m_camera = rot * m_camera;
				set_look_at(old_look_at);
			}

			reset_accumulation(true);
		}
	}

	if (is_right_held) {
		Matrix3f rot =
			(AngleAxisf(static_cast<float>(-rel.x() * 2 * PI()), up) * // Scroll sideways around up vector
			AngleAxisf(static_cast<float>(-rel.y() * 2 * PI()), side)).matrix(); // Scroll around side vector

		if (m_render_mode == ERenderMode::Shade) {
			m_sun_dir = rot.transpose() * m_sun_dir;
		}

		m_slice_plane_z += -rel.y() * m_bounding_radius;
		reset_accumulation();
	}

	bool is_middle_held = (button & 4) != 0;
	if (is_middle_held) {
		translate_camera({-rel.x(), -rel.y(), 0.0f});
	}
}

bool Testbed::begin_frame_and_handle_user_input() {
	if (glfwWindowShouldClose(m_glfw_window) || ImGui::IsKeyDown(GLFW_KEY_ESCAPE) || ImGui::IsKeyDown(GLFW_KEY_Q)) {
		destroy_window();
		return false;
	}

	{
		auto now = std::chrono::steady_clock::now();
		auto elapsed = now - m_last_frame_time_point;
		m_last_frame_time_point = now;
		m_frame_ms.update(std::chrono::duration<float, std::milli>(elapsed).count());
	}

	glfwPollEvents();
	glfwGetFramebufferSize(m_glfw_window, &m_window_res.x(), &m_window_res.y());

	ImGui_ImplOpenGL3_NewFrame();
	ImGui_ImplGlfw_NewFrame();
	ImGui::NewFrame();
	ImGuizmo::BeginFrame();

	if (ImGui::IsKeyPressed(GLFW_KEY_TAB) || ImGui::IsKeyPressed(GLFW_KEY_GRAVE_ACCENT)) {
		m_imgui_enabled = !m_imgui_enabled;
	}

	ImVec2 m = ImGui::GetMousePos();
	int mb = 0;
	float mw = 0.f;
	ImVec2 relm = {};
	if (!ImGui::IsAnyItemActive() && !ImGuizmo::IsUsing() && !ImGuizmo::IsOver()) {
		relm = ImGui::GetIO().MouseDelta;
		if (ImGui::GetIO().MouseDown[0]) mb |= 1;
		if (ImGui::GetIO().MouseDown[1]) mb |= 2;
		if (ImGui::GetIO().MouseDown[2]) mb |= 4;
		mw = ImGui::GetIO().MouseWheel;
		relm = {relm.x / (float)m_window_res.y(), relm.y / (float)m_window_res.y()};
	}

	if (m_testbed_mode == ETestbedMode::Nerf && (m_render_ground_truth || m_nerf.training.render_error_overlay)) {
		// find nearest training view to current camera, and set it
		int bestimage = find_best_training_view(-1);
		if (bestimage >= 0) {
			m_nerf.training.view = bestimage;
			if (mb == 0) {// snap camera to ground truth view on mouse up
				set_camera_to_training_view(m_nerf.training.view);
			}
		}
	}

	keyboard_event();
	mouse_wheel({m.x / (float)m_window_res.y(), m.y / (float)m_window_res.y()}, mw);
	mouse_drag({relm.x, relm.y}, mb);

	if (m_imgui_enabled) {
		imgui();
	}

	return true;
}

void Testbed::SecondWindow::draw(GLuint texture) {
	if (!window)
		return;
	int display_w, display_h;
	GLFWwindow *old_context = glfwGetCurrentContext();
	glfwMakeContextCurrent(window);
	glfwGetFramebufferSize(window, &display_w, &display_h);
	glViewport(0, 0, display_w, display_h);
	glClearColor(0.f,0.f,0.f, 1.f);
	glClear(GL_COLOR_BUFFER_BIT | GL_DEPTH_BUFFER_BIT);
	glEnable(GL_TEXTURE_2D);
	glBindTexture(GL_TEXTURE_2D, texture);
	glTexParameteri(GL_TEXTURE_2D, GL_TEXTURE_WRAP_S, GL_REPEAT);
	glTexParameteri(GL_TEXTURE_2D, GL_TEXTURE_WRAP_T, GL_REPEAT);
	glTexParameteri(GL_TEXTURE_2D, GL_TEXTURE_MIN_FILTER, GL_LINEAR);
	glTexParameteri(GL_TEXTURE_2D, GL_TEXTURE_MAG_FILTER, GL_LINEAR);
	glBindVertexArray(vao);
	if (program)
		glUseProgram(program);
	glDrawArrays(GL_TRIANGLES, 0, 6);
	glBindVertexArray(0);
	glUseProgram(0);
	glfwSwapBuffers(window);
	glfwMakeContextCurrent(old_context);
}

void Testbed::draw_gui() {
	// Make sure all the cuda code finished its business here
	CUDA_CHECK_THROW(cudaDeviceSynchronize());
	if (!m_render_textures.empty())
		m_second_window.draw((GLuint)m_render_textures.front()->texture());
	glfwMakeContextCurrent(m_glfw_window);
	int display_w, display_h;
	glfwGetFramebufferSize(m_glfw_window, &display_w, &display_h);
	glViewport(0, 0, display_w, display_h);
	glClearColor(0.f, 0.f, 0.f, 0.f);
	glClear(GL_COLOR_BUFFER_BIT | GL_DEPTH_BUFFER_BIT);


	ImDrawList* list = ImGui::GetBackgroundDrawList();
	list->AddCallback([](const ImDrawList*, const ImDrawCmd*) {
		glBlendEquationSeparate(GL_FUNC_ADD, GL_FUNC_ADD);
		glBlendFuncSeparate(GL_ONE, GL_ONE_MINUS_SRC_ALPHA, GL_ONE, GL_ONE_MINUS_SRC_ALPHA);
	}, nullptr);

	if (m_single_view) {
		list->AddImageQuad((ImTextureID)(size_t)m_render_textures.front()->texture(), ImVec2{0.f, 0.f}, ImVec2{(float)display_w, 0.f}, ImVec2{(float)display_w, (float)display_h}, ImVec2{0.f, (float)display_h}, ImVec2(0, 0), ImVec2(1, 0), ImVec2(1, 1), ImVec2(0, 1));
	} else {
		m_dlss = false;

		int i = 0;
		for (int y = 0; y < m_n_views.y(); ++y) {
			for (int x = 0; x < m_n_views.x(); ++x) {
				if (i >= m_render_surfaces.size()) {
					break;
				}

				Vector2f top_left{x * m_view_size.x(), y * m_view_size.y()};

				list->AddImageQuad(
					(ImTextureID)(size_t)m_render_textures[i]->texture(),
					ImVec2{top_left.x(),                          top_left.y()                         },
					ImVec2{top_left.x() + (float)m_view_size.x(), top_left.y()                         },
					ImVec2{top_left.x() + (float)m_view_size.x(), top_left.y() + (float)m_view_size.y()},
					ImVec2{top_left.x(),                          top_left.y() + (float)m_view_size.y()},
					ImVec2(0, 0),
					ImVec2(1, 0),
					ImVec2(1, 1),
					ImVec2(0, 1)
				);

				++i;
			}
		}
	}

	list->AddCallback(ImDrawCallback_ResetRenderState, nullptr);

	auto draw_mesh = [&]() {
		glClear(GL_DEPTH_BUFFER_BIT);
		Vector2i res(display_w, display_h);
		Vector2f focal_length = calc_focal_length(res, m_fov_axis, m_zoom);
		Vector2f screen_center = render_screen_center();
		draw_mesh_gl(m_mesh.verts, m_mesh.vert_normals, m_mesh.vert_colors, m_mesh.indices, res, focal_length, m_smoothed_camera, screen_center, (int)m_mesh_render_mode);
	};

	// Visualizations are only meaningful when rendering a single view
	if (m_single_view) {
		if (m_mesh.verts.size() != 0 && m_mesh.indices.size() != 0 && m_mesh_render_mode != EMeshRenderMode::Off) {
			list->AddCallback([](const ImDrawList*, const ImDrawCmd* cmd) {
				(*(decltype(draw_mesh)*)cmd->UserCallbackData)();
			}, &draw_mesh);
			list->AddCallback(ImDrawCallback_ResetRenderState, nullptr);
		}

		draw_visualizations(list, m_smoothed_camera);
	}

	if (m_render_ground_truth) {
		list->AddText(ImVec2(4.f, 4.f), 0xffffffff, "Ground Truth");
	}

	ImGui::Render();
	ImGui_ImplOpenGL3_RenderDrawData(ImGui::GetDrawData());

	glfwSwapBuffers(m_glfw_window);

	// Make sure all the OGL code finished its business here.
	// Any code outside of this function needs to be able to freely write to
	// textures without being worried about interfering with rendering.
	glFinish();
}
#endif //NGP_GUI

void Testbed::train_and_render(bool skip_rendering) {
	if (m_train) {
		train(m_training_batch_size);
	}

	if (m_mesh.optimize_mesh) {
		optimise_mesh_step(1);
	}

	apply_camera_smoothing(m_frame_ms.val());

	if (!m_render_window || !m_render || skip_rendering) {
		return;
	}

	auto start = std::chrono::steady_clock::now();
	ScopeGuard timing_guard{[&]() {
		m_render_ms.update(std::chrono::duration<float, std::milli>(std::chrono::steady_clock::now()-start).count());
	}};

	if ((m_smoothed_camera - m_camera).norm() < 0.001f) {
		m_smoothed_camera = m_camera;
	} else {
		reset_accumulation(true);
	}

	if (m_autofocus) {
		autofocus();
	}

	if (m_single_view) {
		// Should have been created when the window was created.
		assert(!m_render_surfaces.empty());

		auto& render_buffer = m_render_surfaces.front();

		if (m_dlss) {
			render_buffer.enable_dlss(m_window_res);
			m_aperture_size = 0.0f;
		} else {
			render_buffer.disable_dlss();
		}

		auto render_res = render_buffer.in_resolution();
		if (render_res.isZero() || (m_train && m_training_step == 0)) {
			render_res = m_window_res/16;
		} else {
			render_res = render_res.cwiseMin(m_window_res);
		}

		float render_time_per_fullres_frame = m_render_ms.val() / (float)render_res.x() / (float)render_res.y() * (float)m_window_res.x() * (float)m_window_res.y();

		// Make sure we don't starve training with slow rendering
		float factor = std::sqrt(1000.0f / m_dynamic_res_target_fps / render_time_per_fullres_frame);
		if (!m_dynamic_res) {
			factor = 8.f/(float)m_fixed_res_factor;
		}

		factor = tcnn::clamp(factor, 1.0f/16.0f, 1.0f);

		if (factor > m_last_render_res_factor * 1.2f || factor < m_last_render_res_factor * 0.8f || factor == 1.0f || !m_dynamic_res) {
			render_res = (m_window_res.cast<float>() * factor).cast<int>().cwiseMin(m_window_res).cwiseMax(m_window_res/16);
			m_last_render_res_factor = factor;
		}

		if (render_buffer.dlss()) {
			render_res = render_buffer.dlss()->clamp_resolution(render_res);
		}

		render_buffer.resize(render_res);
		render_frame(m_smoothed_camera, m_smoothed_camera, Eigen::Vector4f::Zero(), render_buffer);

#ifdef NGP_GUI
		m_render_textures.front()->blit_from_cuda_mapping();

		if (m_picture_in_picture_res > 0) {
			Vector2i res(m_picture_in_picture_res, m_picture_in_picture_res*9/16);
			m_pip_render_surface->resize(res);
			if (m_pip_render_surface->spp() < 8) {
				// a bit gross, but let's copy the keyframe's state into the global state in order to not have to plumb through the fov etc to render_frame.
				CameraKeyframe backup = copy_camera_to_keyframe();
				CameraKeyframe pip_kf = m_camera_path.eval_camera_path(m_camera_path.m_playtime);
				set_camera_from_keyframe(pip_kf);
				render_frame(pip_kf.m(), pip_kf.m(), Eigen::Vector4f::Zero(), *m_pip_render_surface);
				set_camera_from_keyframe(backup);

				m_pip_render_texture->blit_from_cuda_mapping();
			}
		}
#endif
	} else {
#ifdef NGP_GUI
		// Don't do DLSS when multi-view rendering
		m_dlss = false;
		m_render_surfaces.front().disable_dlss();

		int n_views = n_dimensions_to_visualize()+1;

		float d = std::sqrt((float)m_window_res.x() * (float)m_window_res.y() / (float)n_views);

		int nx = (int)std::ceil((float)m_window_res.x() / d);
		int ny = (int)std::ceil((float)n_views / (float)nx);

		m_n_views = {nx, ny};
		m_view_size = {m_window_res.x() / nx, m_window_res.y() / ny};

		while (m_render_surfaces.size() > n_views) {
			m_render_surfaces.pop_back();
		}

		m_render_textures.resize(n_views);
		while (m_render_surfaces.size() < n_views) {
			size_t idx = m_render_surfaces.size();
			m_render_textures[idx] = std::make_shared<GLTexture>();
			m_render_surfaces.emplace_back(m_render_textures[idx]);
		}

		int i = 0;
		for (int y = 0; y < ny; ++y) {
			for (int x = 0; x < nx; ++x) {
				if (i >= n_views) {
					return;
				}

				m_visualized_dimension = i-1;
				m_render_surfaces[i].resize(m_view_size);
				render_frame(m_smoothed_camera, m_smoothed_camera, Eigen::Vector4f::Zero(), m_render_surfaces[i]);
				m_render_textures[i]->blit_from_cuda_mapping();
				++i;
			}
		}
#else
		throw std::runtime_error{"Multi-view rendering is only supported when compiling with NGP_GUI."};
#endif
	}
}


#ifdef NGP_GUI
void Testbed::create_second_window() {
	if (m_second_window.window) {
		return;
	}
	bool frameless = false;
	glfwWindowHint(GLFW_OPENGL_FORWARD_COMPAT, GL_TRUE);
	glfwWindowHint(GLFW_RESIZABLE, !frameless);
	glfwWindowHint(GLFW_OPENGL_PROFILE, GLFW_OPENGL_CORE_PROFILE);
	glfwWindowHint(GLFW_CENTER_CURSOR, false);
	glfwWindowHint(GLFW_DECORATED, !frameless);
	glfwWindowHint(GLFW_SCALE_TO_MONITOR, frameless);
	glfwWindowHint(GLFW_TRANSPARENT_FRAMEBUFFER, true);
	// get the window size / coordinates
	int win_w=0,win_h=0,win_x=0,win_y=0;
	GLuint ps=0,vs=0;
	{
		win_w = 1920;
		win_h = 1080;
		win_x = 0x40000000;
		win_y = 0x40000000;
		static const char* copy_shader_vert = "\
			layout (location = 0)\n\
			in vec2 vertPos_data;\n\
			out vec2 texCoords;\n\
			void main(){\n\
				gl_Position = vec4(vertPos_data.xy, 0.0, 1.0);\n\
				texCoords = (vertPos_data.xy + 1.0) * 0.5; texCoords.y=1.0-texCoords.y;\n\
			}";
		static const char* copy_shader_frag = "\
			in vec2 texCoords;\n\
			out vec4 fragColor;\n\
			uniform sampler2D screenTex;\n\
			void main(){\n\
				fragColor = texture(screenTex, texCoords.xy);\n\
			}";
		vs = compile_shader(false, copy_shader_vert);
		ps = compile_shader(true, copy_shader_frag);
	}
	m_second_window.window = glfwCreateWindow(win_w, win_h, "Fullscreen Output", NULL, m_glfw_window);
	if (win_x!=0x40000000) glfwSetWindowPos(m_second_window.window, win_x, win_y);
	glfwMakeContextCurrent(m_second_window.window);
	m_second_window.program = glCreateProgram();
	glAttachShader(m_second_window.program, vs);
	glAttachShader(m_second_window.program, ps);
	glLinkProgram(m_second_window.program);
	if (!check_shader(m_second_window.program, "shader program", true)) {
		glDeleteProgram(m_second_window.program);
		m_second_window.program = 0;
	}
	// vbo and vao
	glGenVertexArrays(1, &m_second_window.vao);
	glGenBuffers(1, &m_second_window.vbo);
	glBindVertexArray(m_second_window.vao);
	const float fsquadVerts[] = {
		-1.0f, -1.0f,
		-1.0f, 1.0f,
		1.0f, 1.0f,
		1.0f, 1.0f,
		1.0f, -1.0f,
		-1.0f, -1.0f};
	glBindBuffer(GL_ARRAY_BUFFER, m_second_window.vbo);
	glBufferData(GL_ARRAY_BUFFER, sizeof(fsquadVerts), fsquadVerts, GL_STATIC_DRAW);
	glVertexAttribPointer(0, 2, GL_FLOAT, GL_FALSE, 2 * sizeof(float), (void *)0);
	glEnableVertexAttribArray(0);
	glBindBuffer(GL_ARRAY_BUFFER, 0);
	glBindVertexArray(0);
}
#endif //NGP_GUI

void Testbed::init_window(int resw, int resh, bool hidden, bool second_window) {
#ifndef NGP_GUI
	throw std::runtime_error{"init_window failed: NGP was built without GUI support"};
#else
	m_window_res = {resw, resh};

	glfwSetErrorCallback(glfw_error_callback);
	if (!glfwInit()) {
		throw std::runtime_error{"GLFW could not be initialized."};
	}

#ifdef NGP_VULKAN
	try {
		vulkan_and_ngx_init();
		m_dlss_supported = true;
	} catch (const std::runtime_error& e) {
		tlog::warning() << "Could not initialize Vulkan and NGX. DLSS not supported. (" << e.what() << ")";
	}
#else
	m_dlss_supported = false;
#endif

	glfwWindowHint(GLFW_CONTEXT_VERSION_MAJOR, 3);
	glfwWindowHint(GLFW_CONTEXT_VERSION_MINOR, 3);
	glfwWindowHint(GLFW_OPENGL_PROFILE, GLFW_OPENGL_CORE_PROFILE);
	glfwWindowHint(GLFW_OPENGL_FORWARD_COMPAT, GLFW_TRUE);
	glfwWindowHint(GLFW_VISIBLE, hidden ? GLFW_FALSE : GLFW_TRUE);
	std::string title = "Neural graphics primitives (";
	switch (m_testbed_mode) {
		case ETestbedMode::Image: title += "Image"; break;
		case ETestbedMode::Sdf: title += "SDF"; break;
		case ETestbedMode::Nerf: title += "NeRF"; break;
		case ETestbedMode::Volume: title += "Volume"; break;
	}
	title += ")";
	m_glfw_window = glfwCreateWindow(m_window_res.x(), m_window_res.y(), title.c_str(), NULL, NULL);
	if (m_glfw_window == NULL) {
		throw std::runtime_error{"GLFW window could not be created."};
	}
	glfwMakeContextCurrent(m_glfw_window);
#ifdef _WIN32
	if (gl3wInit()) {
		throw std::runtime_error{"GL3W could not be initialized."};
	}
#else
	glewExperimental = 1;
	if (glewInit()) {
		throw std::runtime_error{"GLEW could not be initialized."};
	}
#endif
	glfwSwapInterval(0); // Disable vsync

	glfwSetWindowUserPointer(m_glfw_window, this);
	glfwSetDropCallback(m_glfw_window, [](GLFWwindow* window, int count, const char** paths) {
		Testbed* testbed = (Testbed*)glfwGetWindowUserPointer(window);
		if (!testbed) {
			return;
		}

		testbed->redraw_gui_next_frame();
		for (int i = 0; i < count; i++) {
			testbed->handle_file(paths[i]);
		}
	});

	glfwSetKeyCallback(m_glfw_window, [](GLFWwindow* window, int key, int scancode, int action, int mods) {
		Testbed* testbed = (Testbed*)glfwGetWindowUserPointer(window);
		if (testbed) {
			testbed->redraw_gui_next_frame();
		}
	});

	glfwSetCursorPosCallback(m_glfw_window, [](GLFWwindow* window, double xpos, double ypos) {
		Testbed* testbed = (Testbed*)glfwGetWindowUserPointer(window);
		if (testbed) {
			testbed->redraw_gui_next_frame();
		}
	});

	glfwSetMouseButtonCallback(m_glfw_window, [](GLFWwindow* window, int button, int action, int mods) {
		Testbed* testbed = (Testbed*)glfwGetWindowUserPointer(window);
		if (testbed) {
			testbed->redraw_gui_next_frame();
		}
	});

	glfwSetScrollCallback(m_glfw_window, [](GLFWwindow* window, double xoffset, double yoffset) {
		Testbed* testbed = (Testbed*)glfwGetWindowUserPointer(window);
		if (testbed) {
			testbed->redraw_gui_next_frame();
		}
	});

	glfwSetWindowSizeCallback(m_glfw_window, [](GLFWwindow* window, int width, int height) {
		Testbed* testbed = (Testbed*)glfwGetWindowUserPointer(window);
		if (testbed) {
			testbed->redraw_next_frame();
		}
	});

	glfwSetFramebufferSizeCallback(m_glfw_window, [](GLFWwindow* window, int width, int height) {
		Testbed* testbed = (Testbed*)glfwGetWindowUserPointer(window);
		if (testbed) {
			testbed->redraw_next_frame();
		}
	});

	float xscale, yscale;
	glfwGetWindowContentScale(m_glfw_window, &xscale, &yscale);

	// IMGUI init
	IMGUI_CHECKVERSION();
	ImGui::CreateContext();
	ImGuiIO& io = ImGui::GetIO(); (void)io;
	//io.ConfigFlags |= ImGuiConfigFlags_NavEnableKeyboard;     // Enable Keyboard Controls
	io.ConfigInputTrickleEventQueue = false; // new ImGui event handling seems to make camera controls laggy if this is true.
	ImGui::StyleColorsDark();
	ImGui_ImplGlfw_InitForOpenGL(m_glfw_window, true);
	ImGui_ImplOpenGL3_Init("#version 330 core");

	ImGui::GetStyle().ScaleAllSizes(xscale);
	ImFontConfig font_cfg;
	font_cfg.SizePixels = 13.0f * xscale;
	io.Fonts->AddFontDefault(&font_cfg);

	// Make sure there's at least one usable render texture
	m_render_textures = { std::make_shared<GLTexture>() };

	m_render_surfaces.clear();
	m_render_surfaces.emplace_back(m_render_textures.front());
	m_render_surfaces.front().resize(m_window_res);

	m_pip_render_texture = std::make_shared<GLTexture>();
	m_pip_render_surface = std::make_unique<CudaRenderBuffer>(m_pip_render_texture);

	m_render_window = true;

	if (m_second_window.window == nullptr && second_window) {
		create_second_window();
	}
#endif // NGP_GUI
}

void Testbed::destroy_window() {
#ifndef NGP_GUI
	throw std::runtime_error{"destroy_window failed: NGP was built without GUI support"};
#else
	if (!m_render_window) {
		throw std::runtime_error{"Window must be initialized to be destroyed."};
	}

	m_render_surfaces.clear();
	m_render_textures.clear();

	m_pip_render_surface.reset();
	m_pip_render_texture.reset();

#ifdef NGP_VULKAN
	m_dlss_supported = m_dlss = false;
	vulkan_and_ngx_destroy();
#endif

	ImGui_ImplOpenGL3_Shutdown();
	ImGui_ImplGlfw_Shutdown();
	ImGui::DestroyContext();
	glfwDestroyWindow(m_glfw_window);
	glfwTerminate();

	m_glfw_window = nullptr;
	m_render_window = false;
#endif //NGP_GUI
}

bool Testbed::frame() {
#ifdef NGP_GUI
	if (m_render_window) {
		if (!begin_frame_and_handle_user_input()) {
			return false;
		}
	}
#endif

	// Render against the trained neural network. If we're training and already close to convergence,
	// we can skip rendering if the scene camera doesn't change
	uint32_t n_to_skip = m_train ? tcnn::clamp(m_training_step / 16u, 15u, 255u) : 0;
	if (m_render_skip_due_to_lack_of_camera_movement_counter > n_to_skip) {
		m_render_skip_due_to_lack_of_camera_movement_counter = 0;
	}
	bool skip_rendering = m_render_skip_due_to_lack_of_camera_movement_counter++ != 0;

	if (!m_dlss && m_max_spp > 0 && !m_render_surfaces.empty() && m_render_surfaces.front().spp() >= m_max_spp) {
		skip_rendering = true;
		if (!m_train) {
			std::this_thread::sleep_for(1ms);
		}
	}

	if (!skip_rendering || (std::chrono::steady_clock::now() - m_last_gui_draw_time_point) > 25ms) {
		redraw_gui_next_frame();
	}

	try {
		while (true) {
			(*m_task_queue.tryPop())();
		}
	} catch (SharedQueueEmptyException&) {}


	train_and_render(skip_rendering);
	if (m_testbed_mode == ETestbedMode::Sdf && m_sdf.calculate_iou_online) {
		m_sdf.iou = calculate_iou(m_train ? 64*64*64 : 128*128*128, m_sdf.iou_decay, false, true);
		m_sdf.iou_decay = 0.f;
	}

#ifdef NGP_GUI
	if (m_render_window) {
		if (m_gui_redraw) {
			// Gather histogram statistics of the encoding in use
			if (m_gather_histograms) {
				gather_histograms();
			}

			draw_gui();
			m_gui_redraw = false;

			m_last_gui_draw_time_point = std::chrono::steady_clock::now();
		}

		ImGui::EndFrame();
	}
#endif

	return true;
}

fs::path Testbed::training_data_path() const {
	return m_data_path.with_extension("training");
}

bool Testbed::want_repl() {
	bool b=m_want_repl;
	m_want_repl=false;
	return b;
}

void Testbed::apply_camera_smoothing(float elapsed_ms) {
	if (m_camera_smoothing) {
		float decay = std::pow(0.02f, elapsed_ms/1000.0f);
		m_smoothed_camera = log_space_lerp(m_smoothed_camera, m_camera, 1.0f - decay);
	} else {
		m_smoothed_camera = m_camera;
	}
}

CameraKeyframe Testbed::copy_camera_to_keyframe() const {
	return CameraKeyframe(m_camera, m_slice_plane_z, m_scale, fov(), m_aperture_size);
}

void Testbed::set_camera_from_keyframe(const CameraKeyframe& k) {
	m_camera = k.m();
	m_slice_plane_z = k.slice;
	m_scale = k.scale;
	set_fov(k.fov);
	m_aperture_size = k.aperture_size;
}

void Testbed::set_camera_from_time(float t) {
	if (m_camera_path.m_keyframes.empty())
		return;
	set_camera_from_keyframe(m_camera_path.eval_camera_path(t));
}

void Testbed::update_loss_graph() {
	m_loss_graph[m_loss_graph_samples++ % m_loss_graph.size()] = std::log(m_loss_scalar.val());
}

uint32_t Testbed::n_dimensions_to_visualize() const {
	return m_network->width(m_visualized_layer);
}

float Testbed::fov() const {
	return focal_length_to_fov(1.0f, m_relative_focal_length[m_fov_axis]);
}

void Testbed::set_fov(float val) {
	m_relative_focal_length = Vector2f::Constant(fov_to_focal_length(1, val));
}

Vector2f Testbed::fov_xy() const {
	return focal_length_to_fov(Vector2i::Ones(), m_relative_focal_length);
}

void Testbed::set_fov_xy(const Vector2f& val) {
	m_relative_focal_length = fov_to_focal_length(Vector2i::Ones(), val);
}

size_t Testbed::n_params() {
	return m_network->n_params();
}

size_t Testbed::n_encoding_params() {
	return m_network->n_params() - first_encoder_param();
}

size_t Testbed::first_encoder_param() {
	auto layer_sizes = m_network->layer_sizes();
	size_t first_encoder = 0;
	for (auto size : layer_sizes) {
		first_encoder += size.first * size.second;
	}
	return first_encoder;
}

uint32_t Testbed::network_width(uint32_t layer) const {
	return m_network->width(layer);
}

uint32_t Testbed::network_num_forward_activations() const {
	return m_network->num_forward_activations();
}

void Testbed::set_max_level(float maxlevel) {
	if (!m_network) return;
	auto hg_enc = dynamic_cast<GridEncoding<network_precision_t>*>(m_encoding.get());
	if (hg_enc) {
		hg_enc->set_max_level(maxlevel);
	}
	reset_accumulation();
}

void Testbed::set_min_level(float minlevel) {
	if (!m_network) return;
	auto hg_enc = dynamic_cast<GridEncoding<network_precision_t>*>(m_encoding.get());
	if (hg_enc) {
		hg_enc->set_quantize_threshold(powf(minlevel, 4.f) * 0.2f);
	}
	reset_accumulation();
}

void Testbed::set_visualized_layer(int layer) {
	m_visualized_layer = layer;
	m_visualized_dimension = std::max(-1, std::min(m_visualized_dimension, (int)m_network->width(layer)-1));
	reset_accumulation();
}

ELossType Testbed::string_to_loss_type(const std::string& str) {
	if (equals_case_insensitive(str, "L2")) {
		return ELossType::L2;
	} else if (equals_case_insensitive(str, "RelativeL2")) {
		return ELossType::RelativeL2;
	} else if (equals_case_insensitive(str, "L1")) {
		return ELossType::L1;
	} else if (equals_case_insensitive(str, "Mape")) {
		return ELossType::Mape;
	} else if (equals_case_insensitive(str, "Smape")) {
		return ELossType::Smape;
	} else if (equals_case_insensitive(str, "Huber") || equals_case_insensitive(str, "SmoothL1")) {
		// Legacy: we used to refer to the Huber loss (L2 near zero, L1 further away) as "SmoothL1".
		return ELossType::Huber;
	} else if (equals_case_insensitive(str, "LogL1")) {
		return ELossType::LogL1;
	} else {
		throw std::runtime_error{"Unknown loss type."};
	}
}

Testbed::NetworkDims Testbed::network_dims() const {
	switch (m_testbed_mode) {
		case ETestbedMode::Nerf:   return network_dims_nerf(); break;
		case ETestbedMode::Sdf:    return network_dims_sdf(); break;
		case ETestbedMode::Image:  return network_dims_image(); break;
		case ETestbedMode::Volume: return network_dims_volume(); break;
		default: throw std::runtime_error{"Invalid mode."};
	}
}

void Testbed::reset_network(bool clear_density_grid) {
	m_sdf.iou_decay = 0;

	m_rng = default_rng_t{m_seed};

	// Start with a low rendering resolution and gradually ramp up
	m_render_ms.set(10000);

	reset_accumulation();
	m_nerf.training.counters_rgb.rays_per_batch = 1 << 12;
	m_nerf.training.counters_rgb.measured_batch_size_before_compaction = 0;
	m_nerf.training.n_steps_since_cam_update = 0;
	m_nerf.training.n_steps_since_error_map_update = 0;
	m_nerf.training.n_rays_since_error_map_update = 0;
	m_nerf.training.n_steps_between_error_map_updates = 128;
	m_nerf.training.error_map.is_cdf_valid = false;

	m_nerf.training.reset_camera_extrinsics();

	m_loss_graph_samples = 0;

	// Default config
	json config = m_network_config;

	json& encoding_config = config["encoding"];
	json& loss_config = config["loss"];
	json& optimizer_config = config["optimizer"];
	json& network_config = config["network"];

	auto dims = network_dims();

	if (m_testbed_mode == ETestbedMode::Nerf) {
		m_nerf.training.loss_type = string_to_loss_type(loss_config.value("otype", "L2"));

		// Some of the Nerf-supported losses are not supported by tcnn::Loss,
		// so just create a dummy L2 loss there. The NeRF code path will bypass
		// the tcnn::Loss in any case.
		loss_config["otype"] = "L2";
	}

	// Automatically determine certain parameters if we're dealing with the (hash)grid encoding
	if (to_lower(encoding_config.value("otype", "OneBlob")).find("grid") != std::string::npos) {
		encoding_config["n_pos_dims"] = dims.n_pos;

		const uint32_t n_features_per_level = encoding_config.value("n_features_per_level", 2u);

		if (encoding_config.contains("n_features") && encoding_config["n_features"] > 0) {
			m_num_levels = (uint32_t)encoding_config["n_features"] / n_features_per_level;
		} else {
			m_num_levels = encoding_config.value("n_levels", 16u);
		}

		m_level_stats.resize(m_num_levels);
		m_first_layer_column_stats.resize(m_num_levels);

		const uint32_t log2_hashmap_size = encoding_config.value("log2_hashmap_size", 15);

		m_base_grid_resolution = encoding_config.value("base_resolution", 0);
		if (!m_base_grid_resolution) {
			m_base_grid_resolution = 1u << ((log2_hashmap_size) / dims.n_pos);
			encoding_config["base_resolution"] = m_base_grid_resolution;
		}

		float desired_resolution = 2048.0f; // Desired resolution of the finest hashgrid level over the unit cube
		if (m_testbed_mode == ETestbedMode::Image) {
			desired_resolution = m_image.resolution.maxCoeff() / 2.0f;
		} else if (m_testbed_mode == ETestbedMode::Volume) {
			desired_resolution = m_volume.world2index_scale;
		}

		// Automatically determine suitable per_level_scale
		m_per_level_scale = encoding_config.value("per_level_scale", 0.0f);
		if (m_per_level_scale <= 0.0f && m_num_levels > 1) {
			m_per_level_scale = std::exp(std::log(desired_resolution * (float)m_nerf.training.dataset.aabb_scale / (float)m_base_grid_resolution) / (m_num_levels-1));
			encoding_config["per_level_scale"] = m_per_level_scale;
		}

		tlog::info()
			<< "GridEncoding: "
			<< " Nmin=" << m_base_grid_resolution
			<< " b=" << m_per_level_scale
			<< " F=" << n_features_per_level
			<< " T=2^" << log2_hashmap_size
			<< " L=" << m_num_levels
			;
	}

	m_loss.reset(create_loss<precision_t>(loss_config));
	m_optimizer.reset(create_optimizer<precision_t>(optimizer_config));

	size_t n_encoding_params = 0;
	if (m_testbed_mode == ETestbedMode::Nerf) {
		m_nerf.training.cam_exposure.resize(m_nerf.training.dataset.n_images, AdamOptimizer<Array3f>(1e-3f, Array3f::Zero()));
		m_nerf.training.cam_pos_offset.resize(m_nerf.training.dataset.n_images, AdamOptimizer<Vector3f>(1e-4f, Vector3f::Zero()));
		m_nerf.training.cam_rot_offset.resize(m_nerf.training.dataset.n_images, RotationAdamOptimizer(1e-4f));
		m_nerf.training.cam_focal_length_offset = AdamOptimizer<Vector2f>(1e-5f);

		m_nerf.training.reset_extra_dims(m_rng);

		json& dir_encoding_config = config["dir_encoding"];
		json& rgb_network_config = config["rgb_network"];

		uint32_t n_dir_dims = 3;
		uint32_t n_extra_dims = m_nerf.training.dataset.n_extra_dims();
		m_network = m_nerf_network = std::make_shared<NerfNetwork<precision_t>>(
			dims.n_pos,
			n_dir_dims,
			n_extra_dims,
			dims.n_pos + 1, // The offset of 1 comes from the dt member variable of NerfCoordinate. HACKY
			encoding_config,
			dir_encoding_config,
			network_config,
			rgb_network_config
		);

		m_encoding = m_nerf_network->encoding();
		n_encoding_params = m_encoding->n_params() + m_nerf_network->dir_encoding()->n_params();

		tlog::info()
			<< "Density model: " << dims.n_pos
			<< "--[" << std::string(encoding_config["otype"])
			<< "]-->" << m_nerf_network->encoding()->padded_output_width()
			<< "--[" << std::string(network_config["otype"])
			<< "(neurons=" << (int)network_config["n_neurons"] << ",layers=" << ((int)network_config["n_hidden_layers"]+2) << ")"
			<< "]-->" << 1
			;

		tlog::info()
			<< "Color model:   " << n_dir_dims
			<< "--[" << std::string(dir_encoding_config["otype"])
			<< "]-->" << m_nerf_network->dir_encoding()->padded_output_width() << "+" << network_config.value("n_output_dims", 16u)
			<< "--[" << std::string(rgb_network_config["otype"])
			<< "(neurons=" << (int)rgb_network_config["n_neurons"] << ",layers=" << ((int)rgb_network_config["n_hidden_layers"]+2) << ")"
			<< "]-->" << 3
			;

		// Create distortion map model
		{
			json& distortion_map_optimizer_config =  config.contains("distortion_map") && config["distortion_map"].contains("optimizer") ? config["distortion_map"]["optimizer"] : optimizer_config;

			m_distortion.resolution = Vector2i::Constant(32);
			if (config.contains("distortion_map") && config["distortion_map"].contains("resolution")) {
				from_json(config["distortion_map"]["resolution"], m_distortion.resolution);
			}
			m_distortion.map = std::make_shared<TrainableBuffer<2, 2, float>>(m_distortion.resolution);
			m_distortion.optimizer.reset(create_optimizer<float>(distortion_map_optimizer_config));
			m_distortion.trainer = std::make_shared<Trainer<float, float>>(m_distortion.map, m_distortion.optimizer, std::shared_ptr<Loss<float>>{create_loss<float>(loss_config)}, m_seed);
		}
	} else {
		uint32_t alignment = network_config.contains("otype") && (equals_case_insensitive(network_config["otype"], "FullyFusedMLP") || equals_case_insensitive(network_config["otype"], "MegakernelMLP")) ? 16u : 8u;

		if (encoding_config.contains("otype") && equals_case_insensitive(encoding_config["otype"], "Takikawa")) {
			if (m_sdf.octree_depth_target == 0) {
				m_sdf.octree_depth_target = encoding_config["n_levels"];
			}

			if (!m_sdf.triangle_octree || m_sdf.triangle_octree->depth() != m_sdf.octree_depth_target) {
				m_sdf.triangle_octree.reset(new TriangleOctree{});
				m_sdf.triangle_octree->build(*m_sdf.triangle_bvh, m_sdf.triangles_cpu, m_sdf.octree_depth_target);
				m_sdf.octree_depth_target = m_sdf.triangle_octree->depth();
				m_sdf.brick_data.free_memory();
			}

			m_encoding.reset(new TakikawaEncoding<precision_t>(
				encoding_config["starting_level"],
				m_sdf.triangle_octree,
				tcnn::string_to_interpolation_type(encoding_config.value("interpolation", "linear"))
			));

			m_network = std::make_shared<NetworkWithInputEncoding<precision_t>>(m_encoding, dims.n_output, network_config);
			m_sdf.uses_takikawa_encoding = true;
		} else {
			m_encoding.reset(create_encoding<precision_t>(dims.n_input, encoding_config));
			m_network = std::make_shared<NetworkWithInputEncoding<precision_t>>(m_encoding, dims.n_output, network_config);
			m_sdf.uses_takikawa_encoding = false;
			if (m_sdf.octree_depth_target == 0 && encoding_config.contains("n_levels")) {
				m_sdf.octree_depth_target = encoding_config["n_levels"];
			}
		}

		n_encoding_params = m_encoding->n_params();

		tlog::info()
			<< "Model:         " << dims.n_input
			<< "--[" << std::string(encoding_config["otype"])
			<< "]-->" << m_encoding->padded_output_width()
			<< "--[" << std::string(network_config["otype"])
			<< "(neurons=" << (int)network_config["n_neurons"] << ",layers=" << ((int)network_config["n_hidden_layers"]+2) << ")"
			<< "]-->" << dims.n_output;
	}

	size_t n_network_params = m_network->n_params() - n_encoding_params;

	tlog::info() << "  total_encoding_params=" << n_encoding_params << " total_network_params=" << n_network_params;

	m_trainer = std::make_shared<Trainer<float, precision_t, precision_t>>(m_network, m_optimizer, m_loss, m_seed);
	m_training_step = 0;
	m_training_start_time_point = std::chrono::steady_clock::now();

	// Create envmap model
	{
		json& envmap_loss_config = config.contains("envmap") && config["envmap"].contains("loss") ? config["envmap"]["loss"] : loss_config;
		json& envmap_optimizer_config =  config.contains("envmap") && config["envmap"].contains("optimizer") ? config["envmap"]["optimizer"] : optimizer_config;

		m_envmap.loss_type = string_to_loss_type(envmap_loss_config.value("otype", "L2"));

		m_envmap.resolution = m_nerf.training.dataset.envmap_resolution;
		m_envmap.envmap = std::make_shared<TrainableBuffer<4, 2, float>>(m_envmap.resolution);
		m_envmap.optimizer.reset(create_optimizer<float>(envmap_optimizer_config));
		m_envmap.trainer = std::make_shared<Trainer<float, float, float>>(m_envmap.envmap, m_envmap.optimizer, std::shared_ptr<Loss<float>>{create_loss<float>(envmap_loss_config)}, m_seed);

		if (m_nerf.training.dataset.envmap_data.data()) {
			m_envmap.trainer->set_params_full_precision(m_nerf.training.dataset.envmap_data.data(), m_nerf.training.dataset.envmap_data.size());
		}
	}

	if (clear_density_grid) {
		m_nerf.density_grid.memset(0);
		m_nerf.density_grid_bitfield.memset(0);
	}
}

Testbed::Testbed(ETestbedMode mode)
: m_testbed_mode(mode)
{
	uint32_t compute_capability = cuda_compute_capability();
	if (compute_capability < MIN_GPU_ARCH) {
		tlog::warning() << "Insufficient compute capability " << compute_capability << " detected.";
		tlog::warning() << "This program was compiled for >=" << MIN_GPU_ARCH << " and may thus behave unexpectedly.";
	}

	m_network_config = {
		{"loss", {
			{"otype", "L2"}
		}},
		{"optimizer", {
			{"otype", "Adam"},
			{"learning_rate", 1e-3},
			{"beta1", 0.9f},
			{"beta2", 0.99f},
			{"epsilon", 1e-15f},
			{"l2_reg", 1e-6f},
		}},
		{"encoding", {
			{"otype", "HashGrid"},
			{"n_levels", 16},
			{"n_features_per_level", 2},
			{"log2_hashmap_size", 19},
			{"base_resolution", 16},
		}},
		{"network", {
			{"otype", "FullyFusedMLP"},
			{"n_neurons", 64},
			{"n_layers", 2},
			{"activation", "ReLU"},
			{"output_activation", "None"},
		}},
	};

	reset_camera();

	if (!(__CUDACC_VER_MAJOR__ > 10 || (__CUDACC_VER_MAJOR__ == 10 && __CUDACC_VER_MINOR__ >= 2))) {
		throw std::runtime_error{"Testbed required CUDA 10.2 or later."};
	}

	set_exposure(0);
	set_min_level(0.f);
	set_max_level(1.f);
}

Testbed::~Testbed() {

	if (m_render_window) {
		destroy_window();
	}
}

void Testbed::train(uint32_t batch_size) {
	if (!m_training_data_available) {
		m_train = false;
		return;
	}

	if (!m_dlss) {
		// No immediate redraw necessary
		reset_accumulation(false, false);
	}

	uint32_t n_prep_to_skip = m_testbed_mode == ETestbedMode::Nerf ? tcnn::clamp(m_training_step / 16u, 1u, 16u) : 1u;
	if (m_training_step % n_prep_to_skip == 0) {
		auto start = std::chrono::steady_clock::now();
		ScopeGuard timing_guard{[&]() {
			m_training_prep_ms.update(std::chrono::duration<float, std::milli>(std::chrono::steady_clock::now()-start).count() / n_prep_to_skip);
		}};

		switch (m_testbed_mode) {
			case ETestbedMode::Nerf: training_prep_nerf(batch_size, m_stream.get()); break;
			case ETestbedMode::Sdf: training_prep_sdf(batch_size, m_stream.get()); break;
			case ETestbedMode::Image: training_prep_image(batch_size, m_stream.get()); break;
			case ETestbedMode::Volume: training_prep_volume(batch_size, m_stream.get()); break;
			default: throw std::runtime_error{"Invalid training mode."};
		}

		CUDA_CHECK_THROW(cudaStreamSynchronize(m_stream.get()));
	}

	// Find leaf optimizer and update its settings
	json* leaf_optimizer_config = &m_network_config["optimizer"];
	while (leaf_optimizer_config->contains("nested")) {
		leaf_optimizer_config = &(*leaf_optimizer_config)["nested"];
	}
	(*leaf_optimizer_config)["optimize_matrix_params"] = m_train_network;
	(*leaf_optimizer_config)["optimize_non_matrix_params"] = m_train_encoding;
	m_optimizer->update_hyperparams(m_network_config["optimizer"]);

	bool get_loss_scalar = m_training_step % 16 == 0;

	{
		auto start = std::chrono::steady_clock::now();
		ScopeGuard timing_guard{[&]() {
			m_training_ms.update(std::chrono::duration<float, std::milli>(std::chrono::steady_clock::now()-start).count());
		}};

		switch (m_testbed_mode) {
			case ETestbedMode::Nerf:   train_nerf(batch_size, get_loss_scalar, m_stream.get()); break;
			case ETestbedMode::Sdf:    train_sdf(batch_size, get_loss_scalar, m_stream.get()); break;
			case ETestbedMode::Image:  train_image(batch_size, get_loss_scalar, m_stream.get()); break;
			case ETestbedMode::Volume: train_volume(batch_size, get_loss_scalar, m_stream.get()); break;
			default: throw std::runtime_error{"Invalid training mode."};
		}

		CUDA_CHECK_THROW(cudaStreamSynchronize(m_stream.get()));
	}

	if (get_loss_scalar) {
		update_loss_graph();
	}
}

Vector2f Testbed::calc_focal_length(const Vector2i& resolution, int fov_axis, float zoom) const {
	return m_relative_focal_length * resolution[fov_axis] * zoom;
}

Vector2f Testbed::render_screen_center() const {
	// see pixel_to_ray for how screen center is used; 0.5,0.5 is 'normal'. we flip so that it becomes the point in the original image we want to center on.
	auto screen_center = m_screen_center;
	return {(0.5f-screen_center.x())*m_zoom + 0.5f, (0.5-screen_center.y())*m_zoom + 0.5f};
}

__global__ void dlss_prep_kernel(
	ETestbedMode mode,
	Vector2i resolution,
	uint32_t sample_index,
	Vector2f focal_length,
	Vector2f screen_center,
	Vector3f parallax_shift,
	bool snap_to_pixel_centers,
	float* depth_buffer,
	Matrix<float, 3, 4> camera,
	Matrix<float, 3, 4> prev_camera,
	cudaSurfaceObject_t depth_surface,
	cudaSurfaceObject_t mvec_surface,
	cudaSurfaceObject_t exposure_surface,
	CameraDistortion camera_distortion,
	const float view_dist,
	const float prev_view_dist,
	const Vector2f image_pos,
	const Vector2f prev_image_pos,
	const Vector2i image_resolution
) {
	uint32_t x = threadIdx.x + blockDim.x * blockIdx.x;
	uint32_t y = threadIdx.y + blockDim.y * blockIdx.y;

	if (x >= resolution.x() || y >= resolution.y()) {
		return;
	}

	uint32_t idx = x + resolution.x() * y;

	uint32_t x_orig = x;
	uint32_t y_orig = y;


	const float depth = depth_buffer[idx];
	Vector2f mvec = mode == ETestbedMode::Image ? motion_vector_2d(
		sample_index,
		{x, y},
		resolution,
		image_resolution,
		screen_center,
		view_dist,
		prev_view_dist,
		image_pos,
		prev_image_pos,
		snap_to_pixel_centers
	) : motion_vector_3d(
		sample_index,
		{x, y},
		resolution,
		focal_length,
		camera,
		prev_camera,
		screen_center,
		parallax_shift,
		snap_to_pixel_centers,
		depth,
		camera_distortion
	);

	surf2Dwrite(make_float2(mvec.x(), mvec.y()), mvec_surface, x_orig * sizeof(float2), y_orig);

	// Scale depth buffer to be guaranteed in [0,1].
	surf2Dwrite(std::min(std::max(depth / 128.0f, 0.0f), 1.0f), depth_surface, x_orig * sizeof(float), y_orig);

	// First thread write an exposure factor of 1. Since DLSS will run on tonemapped data,
	// exposure is assumed to already have been applied to DLSS' inputs.
	if (x_orig == 0 && y_orig == 0) {
		surf2Dwrite(1.0f, exposure_surface, 0, 0);
	}
}

void Testbed::render_frame(const Matrix<float, 3, 4>& camera_matrix0, const Matrix<float, 3, 4>& camera_matrix1, const Vector4f& nerf_rolling_shutter, CudaRenderBuffer& render_buffer, bool to_srgb) {
	Vector2i max_res = m_window_res.cwiseMax(render_buffer.in_resolution());

	render_buffer.clear_frame(m_stream.get());

	Vector2f focal_length = calc_focal_length(render_buffer.in_resolution(), m_fov_axis, m_zoom);
	Vector2f screen_center = render_screen_center();

	switch (m_testbed_mode) {
		case ETestbedMode::Nerf:
			if (!m_render_ground_truth) {
				render_nerf(render_buffer, max_res, focal_length, camera_matrix0, camera_matrix1, nerf_rolling_shutter, screen_center, m_stream.get());
			}
			break;
		case ETestbedMode::Sdf:
			{
				if (m_render_ground_truth && m_sdf.groundtruth_mode == ESDFGroundTruthMode::SDFBricks) {
					if (m_sdf.brick_data.size() == 0) {
						tlog::info() << "Building voxel brick positions for " << m_sdf.triangle_octree->n_dual_nodes() << " dual nodes.";
						m_sdf.brick_res = 5;
						std::vector<Eigen::Vector3f> positions = m_sdf.triangle_octree->build_brick_voxel_position_list(m_sdf.brick_res);
						GPUMemory<Eigen::Vector3f> positions_gpu;
						positions_gpu.resize_and_copy_from_host(positions);
						m_sdf.brick_data.resize(positions.size());
						tlog::info() << positions_gpu.size() << " voxel brick positions. Computing SDFs.";
						m_sdf.triangle_bvh->signed_distance_gpu(
							positions.size(),
							EMeshSdfMode::Watertight, //m_sdf.mesh_sdf_mode, // watertight seems to be the best method for 'one off' SDF signing
							positions_gpu.data(),
							m_sdf.brick_data.data(),
							m_sdf.triangles_gpu.data(),
							false,
							m_stream.get()
						);
					}
				}
				distance_fun_t distance_fun =
					m_render_ground_truth ? (distance_fun_t)[&](uint32_t n_elements, const GPUMemory<Vector3f>& positions, GPUMemory<float>& distances, cudaStream_t stream) {
						if (n_elements == 0) {
							return;
						}
						if (m_sdf.groundtruth_mode == ESDFGroundTruthMode::SDFBricks) {
							// linear_kernel(sdf_brick_kernel, 0, stream,
							// 	n_elements,
							// 	positions.data(),
							// 	distances.data(),
							// 	m_sdf.triangle_octree->nodes_gpu(),
							// 	m_sdf.triangle_octree->dual_nodes_gpu(),
							// 	std::max(1u,std::min(m_sdf.triangle_octree->depth(), m_sdf.brick_level)),
							// 	m_sdf.brick_data.data(),
							// 	m_sdf.brick_res,
							// 	m_sdf.brick_quantise_bits
							// );
						} else {
							m_sdf.triangle_bvh->signed_distance_gpu(
								n_elements,
								m_sdf.mesh_sdf_mode,
								(Vector3f*)positions.data(),
								distances.data(),
								m_sdf.triangles_gpu.data(),
								false,
								m_stream.get()
							);
						}
					} : (distance_fun_t)[&](uint32_t n_elements, const GPUMemory<Vector3f>& positions, GPUMemory<float>& distances, cudaStream_t stream) {
						if (n_elements == 0) {
							return;
						}
						n_elements = next_multiple(n_elements, tcnn::batch_size_granularity);
						GPUMatrix<float> positions_matrix((float*)positions.data(), 3, n_elements);
						GPUMatrix<float, RM> distances_matrix(distances.data(), 1, n_elements);
						m_network->inference(stream, positions_matrix, distances_matrix);
					};

				normals_fun_t normals_fun =
					m_render_ground_truth ? (normals_fun_t)[&](uint32_t n_elements, const GPUMemory<Vector3f>& positions, GPUMemory<Vector3f>& normals, cudaStream_t stream) {
						// NO-OP. Normals will automatically be populated by raytrace
					} : (normals_fun_t)[&](uint32_t n_elements, const GPUMemory<Vector3f>& positions, GPUMemory<Vector3f>& normals, cudaStream_t stream) {
						if (n_elements == 0) {
							return;
						}

						n_elements = next_multiple(n_elements, tcnn::batch_size_granularity);

						GPUMatrix<float> positions_matrix((float*)positions.data(), 3, n_elements);
						GPUMatrix<float> normals_matrix((float*)normals.data(), 3, n_elements);
						m_network->input_gradient(stream, 0, positions_matrix, normals_matrix);
					};

				render_sdf(
					distance_fun,
					normals_fun,
					render_buffer,
					max_res,
					focal_length,
					camera_matrix0,
					screen_center,
					m_stream.get()
				);
			}
			break;
		case ETestbedMode::Image:
			render_image(render_buffer, m_stream.get());
			break;
		case ETestbedMode::Volume:
			render_volume(render_buffer, focal_length, camera_matrix0, screen_center, m_stream.get());
			break;
		default:
			throw std::runtime_error{"Invalid render mode."};
	}

	render_buffer.set_color_space(m_color_space);
	render_buffer.set_tonemap_curve(m_tonemap_curve);

	// Prepare DLSS data: motion vectors, scaled depth, exposure
	if (render_buffer.dlss()) {
		auto res = render_buffer.in_resolution();

		bool distortion = m_testbed_mode == ETestbedMode::Nerf && m_nerf.render_with_camera_distortion;

		const dim3 threads = { 16, 8, 1 };
		const dim3 blocks = { div_round_up((uint32_t)res.x(), threads.x), div_round_up((uint32_t)res.y(), threads.y), 1 };

		Vector3f parallax_shift = get_scaled_parallax_shift();
		if (parallax_shift.head<2>() != Vector2f::Zero()) {
			throw std::runtime_error{"Motion vectors don't support parallax shift."};
		}

		dlss_prep_kernel<<<blocks, threads, 0, m_stream.get()>>>(
			m_testbed_mode,
			res,
			render_buffer.spp(),
			focal_length,
			screen_center,
			parallax_shift,
			m_snap_to_pixel_centers,
			render_buffer.depth_buffer(),
			camera_matrix0,
			m_prev_camera,
			render_buffer.dlss()->depth(),
			render_buffer.dlss()->mvec(),
			render_buffer.dlss()->exposure(),
			distortion ? m_nerf.render_distortion : CameraDistortion{},
			m_scale,
			m_prev_scale,
			m_image.pos,
			m_image.prev_pos,
			m_image.resolution
		);

		render_buffer.set_dlss_sharpening(m_dlss_sharpening);
	}

	m_prev_camera = camera_matrix0;
	m_prev_scale = m_scale;
	m_image.prev_pos = m_image.pos;

	render_buffer.accumulate(m_exposure, m_stream.get());
	render_buffer.tonemap(m_exposure, m_background_color, to_srgb ? EColorSpace::SRGB : EColorSpace::Linear, m_stream.get());

	if (m_testbed_mode == ETestbedMode::Nerf) {
		// Overlay the ground truth image if requested
		if (m_render_ground_truth) {
			float alpha=1.f;
			auto const& metadata = m_nerf.training.dataset.metadata[m_nerf.training.view];
<<<<<<< HEAD
			if(m_ground_truth_render_mode == EGroundTruthRenderMode::Shade) {
				render_buffer.overlay_image(
					alpha,
					Array3f::Constant(m_exposure) + m_nerf.training.cam_exposure[m_nerf.training.view].variable(),
					m_background_color,
					to_srgb ? EColorSpace::SRGB : EColorSpace::Linear,
					metadata.pixels,
					metadata.image_data_type,
					metadata.resolution,
					m_fov_axis,
					m_zoom,
					Vector2f::Constant(0.5f),
					m_inference_stream
				);
			}
			else if(m_ground_truth_render_mode == EGroundTruthRenderMode::Depth && metadata.depth) {
                render_buffer.overlay_depth(
                    alpha,
                    metadata.depth,
					1.0f/m_nerf.training.dataset.scale,
                    metadata.resolution,
                    m_fov_axis,
                    m_zoom,
					Vector2f::Constant(0.5f),
                    m_inference_stream
                ); 
			}
=======
			render_buffer.overlay_image(
				alpha,
				Array3f::Constant(m_exposure) + m_nerf.training.cam_exposure[m_nerf.training.view].variable(),
				m_background_color,
				to_srgb ? EColorSpace::SRGB : EColorSpace::Linear,
				metadata.pixels,
				metadata.image_data_type,
				metadata.resolution,
				m_fov_axis,
				m_zoom,
				Vector2f::Constant(0.5f),
				m_stream.get()
			);
>>>>>>> ec8d59fa
		}

		// Visualize the accumulated error map if requested
		if (m_nerf.training.render_error_overlay) {
			const float* err_data = m_nerf.training.error_map.data.data();
			Vector2i error_map_res = m_nerf.training.error_map.resolution;
			if (m_render_ground_truth) {
				err_data = m_nerf.training.dataset.sharpness_data.data();
				error_map_res = m_nerf.training.dataset.sharpness_resolution;
			}
			size_t emap_size = error_map_res.x() * error_map_res.y();
			err_data += emap_size * m_nerf.training.view;
			static GPUMemory<float> average_error;
			average_error.enlarge(1);
			average_error.memset(0);
			const float* aligned_err_data_s = (const float*)(((size_t)err_data)&~15);
			const float* aligned_err_data_e = (const float*)(((size_t)(err_data+emap_size))&~15);
			size_t reduce_size = aligned_err_data_e - aligned_err_data_s;
			reduce_sum(aligned_err_data_s, [reduce_size] __device__ (float val) { return max(val,0.f) / (reduce_size); }, average_error.data(), reduce_size, m_stream.get());
			auto const &metadata = m_nerf.training.dataset.metadata[m_nerf.training.view];
			render_buffer.overlay_false_color(metadata.resolution, to_srgb, m_fov_axis, m_stream.get(), err_data, error_map_res, average_error.data(), m_nerf.training.error_overlay_brightness, m_render_ground_truth);
		}
	}

	CUDA_CHECK_THROW(cudaStreamSynchronize(m_stream.get()));
}

void Testbed::determine_autofocus_target_from_pixel(const Vector2i& focus_pixel) {
	float depth;

	const auto& surface = m_render_surfaces.front();
	if (surface.depth_buffer()) {
		auto res = surface.in_resolution();
		Vector2i depth_pixel = focus_pixel.cast<float>().cwiseProduct(res.cast<float>()).cwiseQuotient(m_window_res.cast<float>()).cast<int>();
		depth_pixel = depth_pixel.cwiseMin(res).cwiseMax(0);

		CUDA_CHECK_THROW(cudaMemcpy(&depth, surface.depth_buffer() + depth_pixel.x() + depth_pixel.y() * res.x(), sizeof(float), cudaMemcpyDeviceToHost));
	} else {
		depth = m_scale;
	}

	auto ray = pixel_to_ray_pinhole(0, focus_pixel, m_window_res, calc_focal_length(m_window_res, m_fov_axis, m_zoom), m_smoothed_camera, render_screen_center());

	m_autofocus_target = ray.o + ray.d * depth;
	m_autofocus = true; // If someone shift-clicked, that means they want the AUTOFOCUS
}

void Testbed::autofocus() {
	float new_slice_plane_z = std::max(view_dir().dot(m_autofocus_target - view_pos()), 0.1f) - m_scale;
	if (new_slice_plane_z != m_slice_plane_z) {
		m_slice_plane_z = new_slice_plane_z;
		if (m_aperture_size != 0.0f) {
			reset_accumulation();
		}
	}
}

Testbed::LevelStats compute_level_stats(const float* params, size_t n_params) {
	Testbed::LevelStats s = {};
	for (size_t i = 0; i < n_params; ++i) {
		float v = params[i];
		float av = fabsf(v);
		if (av < 0.00001f) {
			s.numzero++;
		} else {
			if (s.count == 0) s.min = s.max = v;
			s.count++;
			s.x += v;
			s.xsquared += v * v;
			s.min = min(s.min, v);
			s.max = max(s.max, v);
		}
	}
	return s;
}

void Testbed::gather_histograms() {
	int n_params = (int)m_network->n_params();
	int first_encoder = first_encoder_param();
	int n_encoding_params = n_params - first_encoder;

	auto hg_enc = dynamic_cast<GridEncoding<network_precision_t>*>(m_encoding.get());
	if (hg_enc && m_trainer->params()) {
		std::vector<float> grid(n_encoding_params);

		uint32_t m = m_network->layer_sizes().front().first;
		uint32_t n = m_network->layer_sizes().front().second;
		std::vector<float> first_layer_rm(m * n);

		CUDA_CHECK_THROW(cudaMemcpyAsync(grid.data(), m_trainer->params() + first_encoder, grid.size() * sizeof(float), cudaMemcpyDeviceToHost, m_stream.get()));
		CUDA_CHECK_THROW(cudaMemcpyAsync(first_layer_rm.data(), m_trainer->params(), first_layer_rm.size() * sizeof(float), cudaMemcpyDeviceToHost, m_stream.get()));
		CUDA_CHECK_THROW(cudaStreamSynchronize(m_stream.get()));


		for (int l = 0; l < m_num_levels; ++l) {
			m_level_stats[l] = compute_level_stats(grid.data() + hg_enc->level_params_offset(l), hg_enc->level_n_params(l));
		}

		int numquant = 0;
		m_quant_percent = float(numquant * 100) / (float)n_encoding_params;
		if (m_histo_level < m_num_levels) {
			size_t nperlevel = hg_enc->level_n_params(m_histo_level);
			const float* d = grid.data() + hg_enc->level_params_offset(m_histo_level);
			float scale = 128.f / (m_histo_scale); // fixed scale for now to make it more comparable between levels
			memset(m_histo, 0, sizeof(m_histo));
			for (int i = 0; i < nperlevel; ++i) {
				float v = *d++;
				if (v == 0.f) {
					continue;
				}
				int bin = (int)floor(v * scale + 128.5f);
				if (bin >= 0 && bin <= 256) {
					m_histo[bin]++;
				}
			}
		}
	}
}

// Increment this number when making a change to the snapshot format
static const size_t SNAPSHOT_FORMAT_VERSION = 1;

void Testbed::save_snapshot(const std::string& filepath_string, bool include_optimizer_state) {
	fs::path filepath = filepath_string;
	m_network_config["snapshot"] = m_trainer->serialize(include_optimizer_state);

	auto& snapshot = m_network_config["snapshot"];
	snapshot["version"] = SNAPSHOT_FORMAT_VERSION;

	if (m_testbed_mode == ETestbedMode::Nerf) {
		snapshot["density_grid_size"] = NERF_GRIDSIZE();

		GPUMemory<__half> density_grid_fp16(m_nerf.density_grid.size());
		parallel_for_gpu(density_grid_fp16.size(), [density_grid=m_nerf.density_grid.data(), density_grid_fp16=density_grid_fp16.data()] __device__ (size_t i) {
			density_grid_fp16[i] = (__half)density_grid[i];
		});

		snapshot["density_grid_binary"] = density_grid_fp16;
		snapshot["nerf"]["aabb_scale"] = m_nerf.training.dataset.aabb_scale;
	}

	snapshot["training_step"] = m_training_step;
	snapshot["loss"] = m_loss_scalar.val();
	snapshot["aabb"] = m_aabb;
	snapshot["bounding_radius"] = m_bounding_radius;

	if (m_testbed_mode == ETestbedMode::Nerf) {
		snapshot["nerf"]["rgb"]["rays_per_batch"] = m_nerf.training.counters_rgb.rays_per_batch;
		snapshot["nerf"]["rgb"]["measured_batch_size"] = m_nerf.training.counters_rgb.measured_batch_size;
		snapshot["nerf"]["rgb"]["measured_batch_size_before_compaction"] = m_nerf.training.counters_rgb.measured_batch_size_before_compaction;
		snapshot["nerf"]["dataset"] = m_nerf.training.dataset;
	}

	m_network_config_path = filepath;
	std::ofstream f(m_network_config_path.str(), std::ios::out | std::ios::binary);
	json::to_msgpack(m_network_config, f);
}

void Testbed::load_snapshot(const std::string& filepath_string) {
	auto config = load_network_config(filepath_string);
	if (!config.contains("snapshot")) {
		throw std::runtime_error{fmt::format("File {} does not contain a snapshot.", filepath_string)};
	}

	const auto& snapshot = config["snapshot"];

	if (snapshot.value("version", 0) < SNAPSHOT_FORMAT_VERSION) {
		throw std::runtime_error{"Snapshot uses an old format."};
	}

	m_aabb = snapshot.value("aabb", m_aabb);
	m_bounding_radius = snapshot.value("bounding_radius", m_bounding_radius);

	if (m_testbed_mode == ETestbedMode::Sdf) {
		set_scale(m_bounding_radius * 1.5f);
	} else if (m_testbed_mode == ETestbedMode::Nerf) {
		if (snapshot["density_grid_size"] != NERF_GRIDSIZE()) {
			throw std::runtime_error{"Incompatible grid size."};
		}

		m_nerf.training.counters_rgb.rays_per_batch = snapshot["nerf"]["rgb"]["rays_per_batch"];
		m_nerf.training.counters_rgb.measured_batch_size = snapshot["nerf"]["rgb"]["measured_batch_size"];
		m_nerf.training.counters_rgb.measured_batch_size_before_compaction = snapshot["nerf"]["rgb"]["measured_batch_size_before_compaction"];

		// If we haven't got a nerf dataset loaded, load dataset metadata from the snapshot
		// and render using just that.
		if (m_data_path.empty() && snapshot["nerf"].contains("dataset")) {
			m_nerf.training.dataset = snapshot["nerf"]["dataset"];
			load_nerf();
		} else {
			if (snapshot["nerf"].contains("aabb_scale")) {
				m_nerf.training.dataset.aabb_scale = snapshot["nerf"]["aabb_scale"];
			}
		}

		load_nerf_post();

		GPUMemory<__half> density_grid_fp16 = snapshot["density_grid_binary"];
		m_nerf.density_grid.resize(density_grid_fp16.size());

		parallel_for_gpu(density_grid_fp16.size(), [density_grid=m_nerf.density_grid.data(), density_grid_fp16=density_grid_fp16.data()] __device__ (size_t i) {
			density_grid[i] = (float)density_grid_fp16[i];
		});

		if (m_nerf.density_grid.size() != NERF_GRIDSIZE() * NERF_GRIDSIZE() * NERF_GRIDSIZE() * (m_nerf.max_cascade + 1)) {
			throw std::runtime_error{"Incompatible number of grid cascades."};
		}

		update_density_grid_mean_and_bitfield(nullptr);
	}

	m_network_config_path = filepath_string;
	m_network_config = config;

	reset_network(false);

	m_training_step = m_network_config["snapshot"]["training_step"];
	m_loss_scalar.set(m_network_config["snapshot"]["loss"]);

	m_trainer->deserialize(m_network_config["snapshot"]);
}

void Testbed::load_camera_path(const std::string& filepath_string) {
	m_camera_path.load(filepath_string, Matrix<float, 3, 4>::Identity());
}

NGP_NAMESPACE_END
<|MERGE_RESOLUTION|>--- conflicted
+++ resolved
@@ -2753,7 +2753,6 @@
 		if (m_render_ground_truth) {
 			float alpha=1.f;
 			auto const& metadata = m_nerf.training.dataset.metadata[m_nerf.training.view];
-<<<<<<< HEAD
 			if(m_ground_truth_render_mode == EGroundTruthRenderMode::Shade) {
 				render_buffer.overlay_image(
 					alpha,
@@ -2766,7 +2765,7 @@
 					m_fov_axis,
 					m_zoom,
 					Vector2f::Constant(0.5f),
-					m_inference_stream
+					m_stream.get()
 				);
 			}
 			else if(m_ground_truth_render_mode == EGroundTruthRenderMode::Depth && metadata.depth) {
@@ -2778,24 +2777,9 @@
                     m_fov_axis,
                     m_zoom,
 					Vector2f::Constant(0.5f),
-                    m_inference_stream
+                    m_stream.get()
                 ); 
 			}
-=======
-			render_buffer.overlay_image(
-				alpha,
-				Array3f::Constant(m_exposure) + m_nerf.training.cam_exposure[m_nerf.training.view].variable(),
-				m_background_color,
-				to_srgb ? EColorSpace::SRGB : EColorSpace::Linear,
-				metadata.pixels,
-				metadata.image_data_type,
-				metadata.resolution,
-				m_fov_axis,
-				m_zoom,
-				Vector2f::Constant(0.5f),
-				m_stream.get()
-			);
->>>>>>> ec8d59fa
 		}
 
 		// Visualize the accumulated error map if requested
